import base64
import hashlib
import hmac
import logging
import os
import platform
import time
from base64 import b64decode, b64encode
from binascii import Error as BinasciiError
from collections.abc import Sequence
from enum import Enum
from http import HTTPStatus
from json import JSONDecodeError
from typing import Any, Literal, NamedTuple, cast
from urllib.parse import urlencode

import machineid
import requests
from urllib3.util.retry import Retry

from rotkehlchen.constants import ROTKEHLCHEN_SERVER_TIMEOUT
from rotkehlchen.constants.timing import ROTKEHLCHEN_SERVER_BACKUP_TIMEOUT
from rotkehlchen.errors.api import (
    IncorrectApiKeyFormat,
    PremiumApiError,
    PremiumAuthenticationError,
)
from rotkehlchen.errors.misc import RemoteError
from rotkehlchen.logging import RotkehlchenLogsAdapter
from rotkehlchen.types import Timestamp
from rotkehlchen.utils.misc import is_production, set_user_agent
from rotkehlchen.utils.serialization import jsonloads_dict

logger = logging.getLogger(__name__)
log = RotkehlchenLogsAdapter(logger)


class RemoteMetadata(NamedTuple):
    # This is the last upload timestamp of the remote DB data
    upload_ts: Timestamp
    # This is the last modify timestamp of the remote DB data
    last_modify_ts: Timestamp
    # This is the hash of the remote DB data
    data_hash: str
    # This is the size in bytes of the remote DB data
    data_size: int


DEFAULT_ERROR_MSG = 'Failed to contact rotki server. Check logs for more details'
DEFAULT_OK_CODES = (HTTPStatus.OK, HTTPStatus.UNAUTHORIZED, HTTPStatus.BAD_REQUEST)


def check_response_status_code(
        response: requests.Response,
        status_codes: Sequence[HTTPStatus],
        user_msg: str = DEFAULT_ERROR_MSG,
) -> None:
    """
    Check the rotki.com response and if status code is not in the expected list
    log the error and raise RemoteError
    """
    if response.status_code not in status_codes:
        log.error(
            f'rotki server responded with an error response to {response.url} '
            f'{response.status_code=} and {response.text=}',
        )
        raise RemoteError(user_msg)


def _process_dict_response(
        response: requests.Response,
        status_codes: Sequence[HTTPStatus] = DEFAULT_OK_CODES,
        user_msg: str = DEFAULT_ERROR_MSG,
) -> dict:
    """Processes a dict response returned from the Rotkehlchen server and returns
    the result for success or raises RemoteError if an error happened"""
    check_response_status_code(
        response=response,
        status_codes=status_codes,
        user_msg=user_msg,
    )
    try:
        result_dict = jsonloads_dict(response.text)
    except JSONDecodeError as e:
        log.error(f'Could not decode rotki response {response.text} as json due to {e}')
        raise RemoteError('Could not decode rotki server response as json. Check logs') from e

    if response.status_code == HTTPStatus.UNAUTHORIZED:
        raise PremiumAuthenticationError(result_dict.get('error', 'no message given'))

    if 'error' in result_dict:
        raise RemoteError(result_dict['error'])

    return result_dict


class SubscriptionStatus(Enum):
    UNKNOWN = 1
    ACTIVE = 2
    INACTIVE = 3


class PremiumCredentials:
    """Represents properly encoded premium credentials

    Constructor can raise IncorrectApiKeyFormat
    """

    def __init__(self, given_api_key: str, given_api_secret: str) -> None:
        self.api_key = given_api_key
        try:
            self.api_secret = b64decode(given_api_secret)
        except BinasciiError as e:
            raise IncorrectApiKeyFormat(
                'rotki api secret is not in the correct format',
            ) from e

    def serialize_key(self) -> str:
        """Turn the API key into the format to send outside rotki (network, DB e.t.c.)"""
        return self.api_key

    def serialize_secret(self) -> str:
        """Turn the API secret into the format to send outside rotki (network, DB e.t.c.)"""
        return b64encode(self.api_secret).decode()

    def __eq__(self, other: object) -> bool:
        if not isinstance(other, PremiumCredentials):
            return NotImplemented
        return self.api_key == other.api_key and self.api_secret == other.api_secret

    def __hash__(self) -> int:
        return hash(self.api_key + str(self.api_secret))


def _decode_response_json(response: requests.Response) -> Any:
    """Decodes a python requests response to json and returns it.

    May raise:
    - RemoteError if the response does not contain valid json
    """
    try:
        json_response = response.json()
    except ValueError as e:
        raise RemoteError(
            f'Could not decode json from {response.text} to {response.request.method} '
            f'query {response.url}',
        ) from e

    return json_response


def _decode_premium_json(response: requests.Response) -> Any:
    """Decodes a python requests response to the premium server to json and returns it.

    May raise:
    - RemoteError if the response does not contain valid json
    - PremiumApiError if there is an error in the returned json
    """
    json_data = _decode_response_json(response)
    if 'error' in json_data:
        raise PremiumApiError(json_data['error'])
    return json_data


class Premium:

    def __init__(self, credentials: PremiumCredentials, username: str):
        self.status = SubscriptionStatus.UNKNOWN
        self.session = requests.session()
        # Make sure to have 3 retries on read/connect/other errors for all requests
        # The reason for this is that we have noticed that in unstable/slow connections
        # rotki.com server will close/cause the connection to result to a read timeout
        # At the moment this only happens for the backup upload endpoint. More info:
        # https://github.com/rotki/rotki/pull/6423
        adapter = requests.adapters.HTTPAdapter()
        # Have to set retries like this, since this granularity is not given by HTTPAdapter ctor
        adapter.max_retries = Retry(
            total=3,  # have to set each one individually as the code checks them all
            read=3,
            connect=3,
            other=3,
            allowed_methods=False,  # retry on all method verbs
        )
        self.session.mount('https://', adapter)
        self.apiversion = '1'
        rotki_base_url = 'rotki.com'
        if is_production() is False and os.environ.get('ROTKI_API_ENVIRONMENT') == 'staging':
            rotki_base_url = 'staging.rotki.com'

        self.rotki_api = f'https://{rotki_base_url}/api/{self.apiversion}/'
        self.rotki_web = f'https://{rotki_base_url}/webapi/{self.apiversion}/'
        self.rotki_nest = f'https://{rotki_base_url}/nest/{self.apiversion}/'
        self.reset_credentials(credentials)
        self.username = username

    def reset_credentials(self, credentials: PremiumCredentials) -> None:
        self.credentials = credentials
        self.session.headers.update({'API-KEY': self.credentials.serialize_key()})
        set_user_agent(self.session)

    def set_credentials(self, credentials: PremiumCredentials) -> None:
        """Try to set the credentials for a premium rotkehlchen subscription

        Raises PremiumAuthenticationError if the given key is rejected by the Rotkehlchen server
        """
        old_credentials = self.credentials

        # Forget the last active value since we are trying new credentials
        self.status = SubscriptionStatus.UNKNOWN

        # If what's given is not even valid b64 encoding then stop here
        try:
            self.reset_credentials(credentials)
        except BinasciiError as e:
            raise IncorrectApiKeyFormat(f'Secret Key formatting error: {e!s}') from e

        active = self.is_active()
        if not active:
            self.reset_credentials(old_credentials)
            raise PremiumAuthenticationError('rotki API key was rejected by server')

    def get_remote_devices_information(self) -> dict:
        """Get the list of devices for the current user"""
        method = 'manage/premium/devices'
        data = self.sign(
            method=method,
            api_endpoint='webapi',
        )

        try:
            response = self.session.get(
                f'{self.rotki_web}{method}',
                data=data,
                timeout=ROTKEHLCHEN_SERVER_TIMEOUT,
            )
        except requests.exceptions.RequestException as e:
            msg = f'Could not connect to rotki server due to {e!s}'
            log.error(msg)
            raise RemoteError(msg) from e

        return _process_dict_response(response)

    def authenticate_device(self) -> None:
        """
        Check if the device is in the list of the devices and if it isn't add it when possible.
        May raise:
        - RemoteError
        - PremiumAuthenticationError: when the device can't be registered
        """
        device_data = self.get_remote_devices_information()
        try:
            num_devices, devices_limit = len(device_data['devices']), device_data['limit']
        except KeyError as e:
            raise RemoteError(
                f'Could not fetch the list of devices due to missing key {e}',
            ) from e

        device_id = machineid.hashed_id(self.username)

        for device in device_data['devices']:
            device = cast(dict[str, str], device)
            if (remote_id := device.get('device_identifier')) == device_id:
                break
            if remote_id is None:
                log.error(f'Remote device {device} has no identifier in the server response')
        else:  # device not found
            if num_devices < devices_limit:
                # try to register the device
                self._register_new_device(device_id)
            else:
                # user has to edit his devices
                raise PremiumAuthenticationError(
                    f'The limit of {devices_limit} devices has been reached',
                )

    def _register_new_device(self, device_id: str) -> dict:
        """
        Register a new device at the rotki server using the provided id.
        May raise:
        - RemoteError
        - PremiumAuthenticationError: if the queried API returns a 401 error
        """
        log.debug(f'Registering new device {device_id}')
        method = 'devices'
        device_name = platform.system()
        data = self.sign(
            method=method,
            device_identifier=device_id,
            device_name=device_name,
        )

        try:
            response = self.session.put(
                url=f'{self.rotki_api}{method}',
                data=data,
            )
        except requests.exceptions.RequestException as e:
            raise RemoteError(f'Failed to register device due to: {e}') from e

        return _process_dict_response(response)

    def is_active(self) -> bool:
        if self.status == SubscriptionStatus.ACTIVE:
            return True

        try:
            self.query_last_data_metadata()
        except RemoteError:
            self.status = SubscriptionStatus.INACTIVE
            return False
        except PremiumAuthenticationError:
            self.status = SubscriptionStatus.INACTIVE
            return False
        else:
            self.status = SubscriptionStatus.ACTIVE
            return True

    def sign(
            self,
            method: str,
            api_endpoint: str = '/api/',
            **kwargs: Any,
    ) -> dict:
        """
        Create payload for signed requests. It sets the signature headers
        for the current session
        """
        urlpath = f'{api_endpoint}{self.apiversion}/{method}'

        req = kwargs
        if method != 'watchers':
            # the watchers endpoint accepts json and not url query data
            # and since that endpoint we don't send nonces
            req['nonce'] = int(1000 * time.time())
        post_data = urlencode(req)
        hashable = post_data.encode()
        if method == 'backup':
            # nest uses hex for generating the signature since digest returns a string with the \x
            # format in python.
            message = urlpath.encode() + hashlib.sha256(hashable).hexdigest().encode()
        else:
            message = urlpath.encode() + hashlib.sha256(hashable).digest()
        signature = hmac.new(
            self.credentials.api_secret,
            message,
            hashlib.sha512,
        )
        self.session.headers.update({'API-SIGN': base64.b64encode(signature.digest())})
        return req

    def upload_data(
            self,
            data_blob: bytes,
            our_hash: str,
            last_modify_ts: Timestamp,
            compression_type: Literal['zlib'],
    ) -> dict:
        """Uploads data to the server and returns the response dict. We upload the encrypted
        database as a file in an http form.

        May raise:
        - RemoteError if there are problems reaching the server or if
        there is an error returned by the server
        - PremiumAuthenticationError if the given key is rejected by the Rotkehlchen server
        """
        data = self.sign(
            'backup',
            original_hash=our_hash,
            last_modify_ts=last_modify_ts,
            index=0,
            length=len(data_blob),
            compression=compression_type,
        )

        try:
            response = self.session.post(
                self.rotki_nest + 'backup',
                data=data,
                files={'db_file': data_blob},
                timeout=ROTKEHLCHEN_SERVER_BACKUP_TIMEOUT,
            )
        except requests.exceptions.RequestException as e:
            msg = f'Could not connect to rotki server due to {e!s}'
            log.error(msg)
            raise RemoteError(msg) from e

        return _process_dict_response(
            response=response,
            status_codes=(HTTPStatus.OK,),
            user_msg='Size limit reached' if response.status_code == HTTPStatus.REQUEST_ENTITY_TOO_LARGE else f'Could not upload database backup due to: {response.text}',  # noqa: E501
        )

    def pull_data(self) -> bytes | None:
        """Pulls data from the server and returns the binary file with the database encrypted

        Returns None if there is no DB saved in the server.

        May raise:
        - RemoteError if there are problems reaching the server or if
        there is an error returned by the server
        - PremiumAuthenticationError if the given key is rejected by the Rotkehlchen server
        """
        data = self.sign('backup')

        try:
            response = self.session.get(
                self.rotki_nest + 'backup',
                params=data,
                timeout=ROTKEHLCHEN_SERVER_BACKUP_TIMEOUT,
            )
        except requests.exceptions.RequestException as e:
            msg = f'Could not connect to rotki server due to {e!s}'
            log.error(msg)
            raise RemoteError(msg) from e

        check_response_status_code(response, (HTTPStatus.OK, HTTPStatus.NOT_FOUND))
        if response.status_code == HTTPStatus.NOT_FOUND:
            return None

        return response.content

    def query_last_data_metadata(self) -> RemoteMetadata:
        """Queries last metadata from the server and returns the response
        as a RemoteMetadata object.

        May raise:
        - RemoteError if there are problems reaching the server or if
        there is an error returned by the server
        - PremiumAuthenticationError if the given key is rejected by the Rotkehlchen server
        """
        data = self.sign('last_data_metadata')

        try:
            response = self.session.get(
                self.rotki_api + 'last_data_metadata',
                data=data,
                timeout=ROTKEHLCHEN_SERVER_TIMEOUT,
            )
        except requests.exceptions.RequestException as e:
            msg = f'Could not connect to rotki server due to {e!s}'
            log.error(msg)
            raise RemoteError(msg) from e

        result = _process_dict_response(response)
        try:
            metadata = RemoteMetadata(
                upload_ts=Timestamp(result['upload_ts']),
                last_modify_ts=Timestamp(result['last_modify_ts']),
                data_hash=result['data_hash'],
                data_size=result['data_size'],
            )
        except KeyError as e:
            msg = f'Problem connecting to rotki server. last_data_metadata response missing {e!s} key'  # noqa: E501
            log.error(f'{msg}. Response was {result}')
            raise RemoteError(msg) from e

        return metadata

    def query_premium_components(self) -> str:
        """Queries for the source code of the premium components from the server

        May raise:
        - RemoteError if there are problems reaching the server or if
        there is an error returned by the server
        - Raises PremiumAuthenticationError if the given key is rejected by the Rotkehlchen server
        """
        data = self.sign('statistics_rendererv2', version=11)

        try:
            response = self.session.get(
                self.rotki_api + 'statistics_rendererv2',
                data=data,
                timeout=ROTKEHLCHEN_SERVER_TIMEOUT,
            )
        except requests.exceptions.RequestException as e:
            msg = f'Could not connect to rotki server due to {e!s}'
            log.error(msg)
            raise RemoteError(msg) from e

        result = _process_dict_response(response)
        if 'data' not in result:
            msg = 'Problem connecting to rotki server. statistics_rendererv2 response missing data key'  # noqa: E501
            log.error(f'{msg}. Response was {result}')
            raise RemoteError(msg)

        return result['data']

    def watcher_query(
            self,
            method: Literal['GET', 'PUT', 'PATCH', 'DELETE'],
            data: dict[str, Any] | None,
    ) -> Any:
        if data is None:
            data = {}

        self.sign('watchers', **data)
        try:
            response = self.session.request(
                method=method,
                url=self.rotki_api + 'watchers',
                json=data,
                timeout=ROTKEHLCHEN_SERVER_TIMEOUT,
            )
        except requests.exceptions.RequestException as e:
            msg = f'Could not connect to rotki server due to {e!s}'
            log.error(msg)
            raise RemoteError(msg) from e

        check_response_status_code(
            response=response,
            status_codes=(HTTPStatus.OK, HTTPStatus.UNAUTHORIZED, HTTPStatus.BAD_REQUEST),
        )
        return _decode_premium_json(response)


def premium_create_and_verify(credentials: PremiumCredentials, username: str) -> Premium:
    """Create a Premium object with the key pairs and verify them.

    Returns the created premium object

    May Raise:
    - PremiumAuthenticationError if the given key is rejected by the server
    - RemoteError if there are problems reaching the server
    """
    premium = Premium(credentials=credentials, username=username)
<<<<<<< HEAD
    if premium.is_active(catch_connection_errors=True):
        return premium

    raise PremiumAuthenticationError('rotki API key was rejected by server')
=======
    premium.query_last_data_metadata()
    return premium
>>>>>>> c2b687d9


def has_premium_check(premium: Premium | None) -> bool:
    """Helper function to check if we have premium"""
    return premium is not None and premium.is_active()<|MERGE_RESOLUTION|>--- conflicted
+++ resolved
@@ -523,15 +523,8 @@
     - RemoteError if there are problems reaching the server
     """
     premium = Premium(credentials=credentials, username=username)
-<<<<<<< HEAD
-    if premium.is_active(catch_connection_errors=True):
-        return premium
-
-    raise PremiumAuthenticationError('rotki API key was rejected by server')
-=======
     premium.query_last_data_metadata()
     return premium
->>>>>>> c2b687d9
 
 
 def has_premium_check(premium: Premium | None) -> bool:
