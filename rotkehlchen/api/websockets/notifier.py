--- conflicted
+++ resolved
@@ -49,12 +49,8 @@
             greenlet_manager: GreenletManager,
     ) -> None:
         self.greenlet_manager = greenlet_manager
-<<<<<<< HEAD
         self.subscribers: list[WebSocket] = []
-=======
-        self.subscribers: List[WebSocket] = []
-        self.locks: Dict[WebSocket, Semaphore] = {}
->>>>>>> dc986ca6
+        self.locks: dict[WebSocket, Semaphore] = {}
 
     def subscribe(self, websocket: WebSocket) -> None:
         log.info(f'Websocket with hash id {hash(websocket)} subscribed to rotki notifier')
