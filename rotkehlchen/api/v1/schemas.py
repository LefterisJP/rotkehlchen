import logging
from typing import TYPE_CHECKING, Any, Callable, Literal, Optional, Union, get_args

import marshmallow
import webargs
from eth_utils import to_checksum_address
from marshmallow import Schema, fields, post_load, validate, validates_schema
from marshmallow.exceptions import ValidationError

from rotkehlchen.accounting.ledger_actions import LedgerAction, LedgerActionType
from rotkehlchen.accounting.structures.balance import Balance, BalanceType
from rotkehlchen.accounting.structures.base import HistoryBaseEntryType
from rotkehlchen.accounting.structures.evm_event import EvmEvent, EvmProduct
from rotkehlchen.accounting.structures.types import (
    ActionType,
    HistoryEventSubType,
    HistoryEventType,
)
from rotkehlchen.accounting.types import SchemaEventType
from rotkehlchen.assets.asset import Asset, AssetWithNameAndType, AssetWithOracles, CryptoAsset
from rotkehlchen.assets.types import AssetType
from rotkehlchen.assets.utils import IgnoredAssetsHandling
from rotkehlchen.balances.manual import ManuallyTrackedBalance
from rotkehlchen.chain.arbitrum_one.constants import ARBITRUM_ONE_ETHERSCAN_NODE_NAME
from rotkehlchen.chain.bitcoin.bch.utils import validate_bch_address_input
from rotkehlchen.chain.bitcoin.hdkey import HDKey, XpubType
from rotkehlchen.chain.bitcoin.utils import is_valid_btc_address, scriptpubkey_to_btc_address
from rotkehlchen.chain.constants import NON_BITCOIN_CHAINS
from rotkehlchen.chain.ethereum.constants import ETHEREUM_ETHERSCAN_NODE_NAME
from rotkehlchen.chain.ethereum.modules.eth2.constants import CPT_ETH2
from rotkehlchen.chain.ethereum.modules.nft.structures import NftLpHandling
from rotkehlchen.chain.ethereum.node_inquirer import EthereumInquirer
from rotkehlchen.chain.evm.types import EvmAccount
from rotkehlchen.chain.optimism.constants import OPTIMISM_ETHERSCAN_NODE_NAME
from rotkehlchen.chain.polygon_pos.constants import POLYGON_POS_ETHERSCAN_NODE_NAME
from rotkehlchen.chain.substrate.types import SubstrateAddress, SubstratePublicKey
from rotkehlchen.chain.substrate.utils import (
    get_substrate_address_from_public_key,
    is_valid_substrate_address,
)
from rotkehlchen.constants import ONE, ZERO
from rotkehlchen.constants.assets import A_ETH, A_ETH2
<<<<<<< HEAD
=======
from rotkehlchen.constants.misc import ONE, ZERO
from rotkehlchen.constants.resolver import EVM_CHAIN_DIRECTIVE
>>>>>>> ca249c07
from rotkehlchen.data_import.manager import DataImportSource
from rotkehlchen.db.filtering import (
    AssetMovementsFilterQuery,
    AssetsFilterQuery,
    CustomAssetsFilterQuery,
    Eth2DailyStatsFilterQuery,
    EthStakingEventFilterQuery,
    EvmEventFilterQuery,
    EvmTransactionsFilterQuery,
    HistoryEventFilterQuery,
    LedgerActionsFilterQuery,
    LevenshteinFilterQuery,
    NFTFilterQuery,
    ReportDataFilterQuery,
    TradesFilterQuery,
    UserNotesFilterQuery,
)
from rotkehlchen.db.settings import ModifiableDBSettings
from rotkehlchen.db.utils import DBAssetBalance, LocationData
from rotkehlchen.errors.misc import InputError, RemoteError, XPUBError
from rotkehlchen.errors.serialization import DeserializationError, EncodingError
from rotkehlchen.exchanges.constants import ALL_SUPPORTED_EXCHANGES, SUPPORTED_EXCHANGES
from rotkehlchen.exchanges.kraken import KrakenAccountType
from rotkehlchen.history.types import HistoricalPriceOracle
from rotkehlchen.icons import ALLOWED_ICON_EXTENSIONS
from rotkehlchen.inquirer import CurrentPriceOracle
from rotkehlchen.logging import RotkehlchenLogsAdapter
from rotkehlchen.types import (
    AVAILABLE_MODULES_MAP,
    DEFAULT_ADDRESS_NAME_PRIORITY,
    EVM_CHAIN_IDS_WITH_TRANSACTIONS,
    EVM_LOCATIONS,
    NON_EVM_CHAINS,
    SUPPORTED_CHAIN_IDS,
    SUPPORTED_SUBSTRATE_CHAINS,
    AddressbookEntry,
    AddressbookType,
    AssetMovementCategory,
    BTCAddress,
    ChecksumEvmAddress,
    CostBasisMethod,
    ExchangeLocationID,
    ExternalService,
    ExternalServiceApiCredentials,
    HistoryEventQueryType,
    Location,
    OptionalChainAddress,
    SupportedBlockchain,
    Timestamp,
    TradeType,
    UserNote,
)
from rotkehlchen.utils.hexbytes import hexstring_to_bytes
from rotkehlchen.utils.misc import create_order_by_rules_list, ts_now

from .fields import (
    AmountField,
    ApiKeyField,
    ApiSecretField,
    AssetConflictsField,
    AssetField,
    BlockchainField,
    ColorField,
    CurrentPriceOracleField,
    DelimitedOrNormalList,
    DerivationPathField,
    DirectoryField,
    EvmAddressField,
    EvmChainNameField,
    EVMTransactionHashField,
    FeeField,
    FileField,
    FloatingPercentageField,
    HistoricalPriceOracleField,
    IncludeExcludeListField,
    LocationField,
    MaybeAssetField,
    NonEmptyList,
    PositiveAmountField,
    PriceField,
    SerializableEnumField,
    TaxFreeAfterPeriodField,
    TimestampField,
    TimestampUntilNowField,
    XpubField,
)
from .types import (
    EvmPendingTransactionDecodingApiData,
    IncludeExcludeFilterData,
    ModuleWithBalances,
    ModuleWithStats,
)

if TYPE_CHECKING:
    from rotkehlchen.chain.aggregator import ChainsAggregator
    from rotkehlchen.db.dbhandler import DBHandler

logger = logging.getLogger(__name__)
log = RotkehlchenLogsAdapter(logger)


class AsyncQueryArgumentSchema(Schema):
    """A schema for getters that only have one argument enabling async query"""
    async_query = fields.Boolean(load_default=False)


class AsyncIgnoreCacheQueryArgumentSchema(AsyncQueryArgumentSchema):
    ignore_cache = fields.Boolean(load_default=False)


class TimestampRangeSchema(Schema):
    from_timestamp = TimestampField(load_default=Timestamp(0))
    to_timestamp = TimestampField(load_default=ts_now)


class AsyncHistoricalQuerySchema(AsyncQueryArgumentSchema, TimestampRangeSchema):
    """A schema for getters that have 2 arguments.
    One to enable async querying and another to force reset DB data by querying everytying again"""
    reset_db_data = fields.Boolean(load_default=False)


class BalanceSchema(Schema):
    amount = AmountField(required=True)
    usd_value = AmountField(required=True)

    @post_load
    def make_balance_entry(
            self,
            data: dict[str, Any],
            **_kwargs: Any,
    ) -> Balance:
        """Create a Balance struct. This should not raise since it's checked by Marshmallow"""
        return Balance(amount=data['amount'], usd_value=data['usd_value'])


class AsyncTasksQuerySchema(Schema):
    task_id = fields.Integer(strict=True, load_default=None)


class OnlyCacheQuerySchema(Schema):
    only_cache = fields.Boolean(load_default=False)


class DBPaginationSchema(Schema):
    limit = fields.Integer(load_default=None)
    offset = fields.Integer(load_default=None)


class DBOrderBySchema(Schema):
    order_by_attributes = DelimitedOrNormalList(fields.String(), load_default=None)
    ascending = DelimitedOrNormalList(fields.Boolean(), load_default=None)  # noqa: E501 most recent first by default

    @validates_schema
    def validate_order_by_schema(
            self,
            data: dict[str, Any],
            **_kwargs: Any,
    ) -> None:
        if (data['order_by_attributes'] is None) ^ (data['ascending'] is None):
            raise ValidationError(
                message='order_by_attributes and ascending have to be both null or have a value',
                field_name='order_by_attributes',
            )
        if (
            data['order_by_attributes'] is not None and
            len(data['order_by_attributes']) != len(data['ascending'])
        ):
            raise ValidationError(
                message="order_by_attributes and ascending don't have the same length",
                field_name='order_by_attributes',
            )


class RequiredEvmAddressOptionalChainSchema(Schema):
    address = EvmAddressField(required=True)
    evm_chain = EvmChainNameField(
        required=False,
        limit_to=get_args(SUPPORTED_CHAIN_IDS),  # type: ignore
        load_default=None,
    )

    @post_load
    def transform_data(
            self,
            data: dict[str, Any],
            **_kwargs: Any,
    ) -> Any:
        return EvmAccount(data['address'], chain_id=data['evm_chain'])


class EvmTransactionPurgingSchema(Schema):
    evm_chain = EvmChainNameField(required=False, load_default=None)


class EvmTransactionQuerySchema(
        AsyncQueryArgumentSchema,
        TimestampRangeSchema,
        OnlyCacheQuerySchema,
        DBPaginationSchema,
        DBOrderBySchema,
):
    accounts = fields.List(
        fields.Nested(RequiredEvmAddressOptionalChainSchema),
        load_default=None,
        validate=lambda data: len(data) != 0,
    )
    evm_chain = EvmChainNameField(required=False, load_default=None)

    @validates_schema
    def validate_evmtx_query_schema(
            self,
            data: dict[str, Any],
            **_kwargs: Any,
    ) -> None:
        valid_ordering_attr = {None, 'timestamp'}
        if (
            data['order_by_attributes'] is not None and
            not set(data['order_by_attributes']).issubset(valid_ordering_attr)
        ):
            error_msg = (
                f'order_by_attributes for transactions can not be '
                f'{",".join(set(data["order_by_attributes"]) - valid_ordering_attr)}'
            )
            raise ValidationError(
                message=error_msg,
                field_name='order_by_attributes',
            )

        if (
            data['evm_chain'] is not None and
            data['evm_chain'] not in get_args(SUPPORTED_CHAIN_IDS)
        ):
            raise ValidationError(
                message=f'rotki does not support evm transactions for {data["evm_chain"]}',
                field_name='evm_chain',
            )

    @post_load
    def make_evm_transaction_query(
            self,
            data: dict[str, Any],
            **_kwargs: Any,
    ) -> dict[str, Any]:
        filter_query = EvmTransactionsFilterQuery.make(
            order_by_rules=create_order_by_rules_list(
                data=data,  # by default, descending order of time
                default_order_by_fields=['timestamp'],
                default_ascending=[False],
            ),
            limit=data['limit'],
            offset=data['offset'],
            accounts=data['accounts'],
            from_ts=data['from_timestamp'],
            to_ts=data['to_timestamp'],
            chain_id=data['evm_chain'],
        )

        return {
            'async_query': data['async_query'],
            'only_cache': data['only_cache'],
            'filter_query': filter_query,
        }


class SingleEVMTransactionDecodingSchema(Schema):
    evm_chain = EvmChainNameField(required=True)
    tx_hashes = fields.List(EVMTransactionHashField(), load_default=None)

    @validates_schema
    def validate_schema(
            self,
            data: dict[str, Any],
            **_kwargs: Any,
    ) -> None:
        tx_hashes = data.get('tx_hashes')
        if tx_hashes is not None and len(tx_hashes) == 0:
            raise ValidationError(
                message='Empty list of hashes is a noop. Did you mean to omit the list?',
                field_name='tx_hashes',
            )


class EventsOnlineQuerySchema(AsyncQueryArgumentSchema):
    query_type = SerializableEnumField(enum_class=HistoryEventQueryType, required=True)


class EvmTransactionDecodingSchema(AsyncIgnoreCacheQueryArgumentSchema):
    data = NonEmptyList(fields.Nested(SingleEVMTransactionDecodingSchema), required=True)


class SingleEvmPendingTransactionDecodingSchema(Schema):
    evm_chain = EvmChainNameField(required=True)
    addresses = fields.List(EvmAddressField(), load_default=None)

    @validates_schema
    def validate_schema(
            self,
            data: dict[str, Any],
            **_kwargs: Any,
    ) -> None:
        addresses = data.get('addresses')
        if addresses is not None and len(addresses) == 0:
            raise ValidationError(
                message='Empty list of addresses is a noop. Did you mean to omit the list?',
                field_name='addresses',
            )


class EvmPendingTransactionDecodingSchema(AsyncQueryArgumentSchema):
    data = fields.List(fields.Nested(SingleEvmPendingTransactionDecodingSchema), required=True)

    @validates_schema
    def validate_schema(
            self,
            data: list[EvmPendingTransactionDecodingApiData],
            **_kwargs: Any,
    ) -> None:

        if len(data) == 0:
            raise ValidationError(
                message='The list of data should not be empty',
                field_name='data',
            )


class TradesQuerySchema(
        AsyncQueryArgumentSchema,
        TimestampRangeSchema,
        OnlyCacheQuerySchema,
        DBPaginationSchema,
        DBOrderBySchema,
):
    base_asset = AssetField(expected_type=Asset, load_default=None)
    quote_asset = AssetField(expected_type=Asset, load_default=None)
    trade_type = SerializableEnumField(enum_class=TradeType, load_default=None)
    location = LocationField(load_default=None)
    include_ignored_trades = fields.Boolean(load_default=True)

    def __init__(self, db: 'DBHandler') -> None:
        super().__init__()
        self.db = db

    @validates_schema
    def validate_trades_query_schema(
            self,
            data: dict[str, Any],
            **_kwargs: Any,
    ) -> None:
        valid_ordering_attr = {
            None,
            'timestamp',
            'location',
            'type',
            'amount',
            'rate',
            'fee',
        }
        if (
            data['order_by_attributes'] is not None and
            not set(data['order_by_attributes']).issubset(valid_ordering_attr)
        ):
            error_msg = (
                f'order_by_attributes for trades can not be '
                f'{",".join(set(data["order_by_attributes"]) - valid_ordering_attr)}'
            )
            raise ValidationError(
                message=error_msg,
                field_name='order_by_attributes',
            )

    @post_load
    def make_trades_query(
            self,
            data: dict[str, Any],
            **_kwargs: Any,
    ) -> dict[str, Any]:
        base_assets: Optional[tuple[Asset, ...]] = None
        quote_assets: Optional[tuple[Asset, ...]] = None
        trades_idx_to_ignore = None
        with self.db.conn.read_ctx() as cursor:
            treat_eth2_as_eth = self.db.get_settings(cursor).treat_eth2_as_eth
            if data['include_ignored_trades'] is not True:
                ignored_action_ids = self.db.get_ignored_action_ids(cursor, ActionType.TRADE)
                trades_idx_to_ignore = ignored_action_ids[ActionType.TRADE]

        if data['base_asset'] is not None:
            base_assets = (data['base_asset'],)
        if data['quote_asset'] is not None:
            quote_assets = (data['quote_asset'],)

        if treat_eth2_as_eth is True and data['base_asset'] == A_ETH:
            base_assets = (A_ETH, A_ETH2)
        elif treat_eth2_as_eth is True and data['quote_asset'] == A_ETH:
            quote_assets = (A_ETH, A_ETH2)

        filter_query = TradesFilterQuery.make(
            order_by_rules=create_order_by_rules_list(
                data=data,
                default_order_by_fields=['timestamp'],
                default_ascending=[False],
            ),
            limit=data['limit'],
            offset=data['offset'],
            from_ts=data['from_timestamp'],
            to_ts=data['to_timestamp'],
            base_assets=base_assets,
            quote_assets=quote_assets,
            trade_type=[data['trade_type']] if data['trade_type'] is not None else None,
            location=data['location'],
            trades_idx_to_ignore=trades_idx_to_ignore,
        )

        return {
            'async_query': data['async_query'],
            'only_cache': data['only_cache'],
            'filter_query': filter_query,
            'include_ignored_trades': data['include_ignored_trades'],
        }


class BaseStakingQuerySchema(
        AsyncQueryArgumentSchema,
        TimestampRangeSchema,
        OnlyCacheQuerySchema,
        DBPaginationSchema,
        DBOrderBySchema,
):
    asset = AssetField(expected_type=AssetWithOracles, load_default=None)

    def _get_assets_list(
            self,
            data: dict[str, Any],
    ) -> Optional[tuple['AssetWithOracles', ...]]:
        return (data['asset'],) if data['asset'] is not None else None

    def _make_query(
            self,
            location: Location,
            data: dict[str, Any],
            event_types: list[HistoryEventType],
            value_event_subtypes: list[HistoryEventSubType],
            query_event_subtypes: Optional[list[HistoryEventSubType]] = None,
            exclude_event_subtypes: Optional[list[HistoryEventSubType]] = None,
    ) -> dict[str, Any]:
        if data['order_by_attributes'] is not None:
            attributes = []
            for order_by_attribute in data['order_by_attributes']:
                if order_by_attribute == 'event_type':
                    attributes.append('subtype')
                else:
                    attributes.append(order_by_attribute)
            data['order_by_attributes'] = attributes

        asset_list = self._get_assets_list(data)
        query_filter = HistoryEventFilterQuery.make(
            order_by_rules=create_order_by_rules_list(
                data=data,
                default_order_by_fields=['timestamp'],
                default_ascending=[False],
            ),
            limit=data['limit'],
            offset=data['offset'],
            from_ts=data['from_timestamp'],
            to_ts=data['to_timestamp'],
            location=location,
            event_types=event_types,
            event_subtypes=query_event_subtypes,
            exclude_subtypes=exclude_event_subtypes,
            assets=asset_list,
            entry_types=IncludeExcludeFilterData(values=[HistoryBaseEntryType.HISTORY_EVENT]),
        )

        value_filter = HistoryEventFilterQuery.make(
            limit=data['limit'],
            offset=data['offset'],
            from_ts=data['from_timestamp'],
            to_ts=data['to_timestamp'],
            location=location,
            event_types=event_types,
            event_subtypes=value_event_subtypes,
            order_by_rules=None,
            assets=asset_list,
            entry_types=IncludeExcludeFilterData(values=[HistoryBaseEntryType.HISTORY_EVENT]),
        )

        return {
            'async_query': data['async_query'],
            'only_cache': data['only_cache'],
            'query_filter': query_filter,
            'value_filter': value_filter,
        }


class StakingQuerySchema(BaseStakingQuerySchema):
    event_subtypes = fields.List(
        SerializableEnumField(enum_class=HistoryEventSubType),
        load_default=None,
    )

    def __init__(
            self,
            treat_eth2_as_eth: bool,
    ) -> None:
        super().__init__()
        self.treat_eth2_as_eth = treat_eth2_as_eth

    def _get_assets_list(
            self,
            data: dict[str, Any],
    ) -> Optional[tuple['AssetWithOracles', ...]]:
        asset_list = super()._get_assets_list(data)
        if self.treat_eth2_as_eth is True and data['asset'] == A_ETH:
            asset_list = (
                A_ETH.resolve_to_asset_with_oracles(),
                A_ETH2.resolve_to_asset_with_oracles(),
            )
        return asset_list

    @post_load
    def make_staking_query(
            self,
            data: dict[str, Any],
            **_kwargs: Any,
    ) -> dict[str, Any]:
        return self._make_query(
            data=data,
            location=Location.KRAKEN,
            event_types=[HistoryEventType.STAKING],
            query_event_subtypes=data['event_subtypes'],
            value_event_subtypes=[HistoryEventSubType.REWARD],
            exclude_event_subtypes=[
                HistoryEventSubType.RECEIVE_WRAPPED,
                HistoryEventSubType.RETURN_WRAPPED,
            ],
        )


class HistoryEventSchema(TimestampRangeSchema, DBPaginationSchema, DBOrderBySchema):
    """Schema for quering history events"""
    exclude_ignored_assets = fields.Boolean(load_default=True)
    group_by_event_ids = fields.Boolean(load_default=False)
    event_identifiers = DelimitedOrNormalList(fields.String(), load_default=None)
    event_types = DelimitedOrNormalList(
        SerializableEnumField(enum_class=HistoryEventType),
        load_default=None,
    )
    event_subtypes = DelimitedOrNormalList(
        SerializableEnumField(enum_class=HistoryEventSubType),
        load_default=None,
    )
    location = SerializableEnumField(Location, load_default=None)
    location_labels = DelimitedOrNormalList(fields.String(), load_default=None)
    asset = AssetField(expected_type=CryptoAsset, load_default=None)
    entry_types = IncludeExcludeListField(
        SerializableEnumField(enum_class=HistoryBaseEntryType),
        load_default=None,
    )

    # EvmEvent only
    tx_hashes = DelimitedOrNormalList(EVMTransactionHashField(), load_default=None)
    counterparties = DelimitedOrNormalList(fields.String(), load_default=None)
    products = DelimitedOrNormalList(SerializableEnumField(enum_class=EvmProduct), load_default=None)  # noqa: E501
    addresses = DelimitedOrNormalList(EvmAddressField(), load_default=None)

    # EthStakingEvent only
    validator_indices = DelimitedOrNormalList(fields.Integer(), load_default=None)

    @validates_schema
    def validate_history_event_schema(
            self,
            data: dict[str, Any],
            **_kwargs: Any,
    ) -> None:
        valid_ordering_attr = {None, 'timestamp'}
        if (
            data['order_by_attributes'] is not None and
            not set(data['order_by_attributes']).issubset(valid_ordering_attr)
        ):
            error_msg = (
                f'order_by_attributes for history event data can not be '
                f'{",".join(set(data["order_by_attributes"]) - valid_ordering_attr)}'
            )
            raise ValidationError(
                message=error_msg,
                field_name='order_by_attributes',
            )

    @post_load
    def make_history_event_filter(
            self,
            data: dict[str, Any],
            **_kwargs: Any,
    ) -> dict[str, Any]:
        should_query_eth_staking_event = data['validator_indices'] is not None
        should_query_evm_event = any(data[x] is not None for x in ('products', 'counterparties', 'tx_hashes', 'addresses'))  # noqa: E501
        counterparties = data['counterparties']
        entry_types = data['entry_types']
        if counterparties is not None and CPT_ETH2 in counterparties:
            if len(counterparties) != 1:
                raise ValidationError(
                    message='Filtering by counterparty ETH2 does not work in combination with other counterparties',  # noqa: E501
                    field_name='counterparties',
                )
            if entry_types is not None:
                raise ValidationError(
                    message='Filtering by counterparty ETH2 does not work in combination with entry type',  # noqa: E501
                    field_name='counterparties',
                )
            for x in ('products', 'tx_hashes'):
                if data[x] is not None:
                    raise ValidationError(
                        message=f'Filtering by counterparty ETH2 does not work in combination with filtering by {x}',  # noqa: E501
                        field_name='counterparties',
                    )

            counterparties = None
            entry_type_values = [
                HistoryBaseEntryType.ETH_WITHDRAWAL_EVENT,
                HistoryBaseEntryType.ETH_BLOCK_EVENT,
                HistoryBaseEntryType.ETH_DEPOSIT_EVENT,
            ]
            entry_types = IncludeExcludeFilterData(
                values=entry_type_values,
                operator='IN',
            )
            should_query_eth_staking_event = True
            should_query_evm_event = False

        common_arguments = {
            'order_by_rules': create_order_by_rules_list(
                data=data,  # descending timestamp and ascending sequence index
                default_order_by_fields=['timestamp', 'sequence_index'],
                default_ascending=[False, True],
            ),
            'limit': data['limit'],
            'offset': data['offset'],
            'entry_types': entry_types,
            'from_ts': data['from_timestamp'],
            'to_ts': data['to_timestamp'],
            'exclude_ignored_assets': data['exclude_ignored_assets'],
            'event_identifiers': data['event_identifiers'],
            'location_labels': data['location_labels'],
            'assets': [data['asset']] if data['asset'] is not None else None,
            'event_types': data['event_types'],
            'event_subtypes': data['event_subtypes'],
            'location': data['location'],
        }
        filter_query: Union[HistoryEventFilterQuery, EvmEventFilterQuery, EthStakingEventFilterQuery]  # noqa: E501
        if should_query_evm_event:
            filter_query = EvmEventFilterQuery.make(
                **common_arguments,
                tx_hashes=data['tx_hashes'],
                products=data['products'],
                addresses=data['addresses'],
                counterparties=counterparties,
            )
        elif should_query_eth_staking_event:
            filter_query = EthStakingEventFilterQuery.make(
                **common_arguments,
                validator_indices=data['validator_indices'],
            )
        else:
            filter_query = HistoryEventFilterQuery.make(**common_arguments)

        return {
            'filter_query': filter_query,
            'group_by_event_ids': data['group_by_event_ids'],
        }


class EvmEventSchema(Schema):
    """Schema used when adding a new event in the EVM transactions view"""
    tx_hash = EVMTransactionHashField(required=True)
    sequence_index = fields.Integer(required=True)
    # Timestamp coming in from the API is in seconds, in contrast to what we save in the struct
    timestamp = TimestampField(ts_multiplier=1000, required=True)
    location = LocationField(required=True)
    event_type = SerializableEnumField(enum_class=HistoryEventType, required=True)
    asset = AssetField(required=True, expected_type=Asset, form_with_incomplete_data=True)
    balance = fields.Nested(BalanceSchema, required=True)
    location_label = fields.String(required=False)
    notes = fields.String(required=False)
    event_subtype = SerializableEnumField(
        enum_class=HistoryEventSubType,
        required=False,
        load_default=HistoryEventSubType.NONE,
        allow_none=True,
    )
    counterparty = fields.String(load_default=None)
    product = SerializableEnumField(enum_class=EvmProduct, load_default=None)
    address = EvmAddressField(load_default=None)

    @post_load
    def make_history_base_entry(
            self,
            data: dict[str, Any],
            **_kwargs: Any,
    ) -> dict[str, Any]:
        if data.get('event_subtype', None) is None:
            data['event_subtype'] = HistoryEventSubType.NONE

        if data['location'] not in EVM_LOCATIONS:
            raise ValidationError(
                message=f'EVM event location needs to be one of {EVM_LOCATIONS}',
                field_name='location',
            )

        return {'event': EvmEvent(**data)}


class EditEvmEventSchema(EvmEventSchema):
    """Schema used when editing an existing event in the EVM transactions view"""
    identifier = fields.Integer(required=True)


class AssetMovementsQuerySchema(
        AsyncQueryArgumentSchema,
        TimestampRangeSchema,
        OnlyCacheQuerySchema,
        DBPaginationSchema,
        DBOrderBySchema,
):
    asset = AssetField(expected_type=Asset, load_default=None)
    action = SerializableEnumField(enum_class=AssetMovementCategory, load_default=None)
    location = LocationField(load_default=None)

    def __init__(
            self,
            treat_eth2_as_eth: bool,
    ) -> None:
        super().__init__()
        self.treat_eth2_as_eth = treat_eth2_as_eth

    @validates_schema
    def validate_asset_movements_query_schema(
            self,
            data: dict[str, Any],
            **_kwargs: Any,
    ) -> None:
        valid_ordering_attr = {
            None,
            'timestamp',
            'location',
            'category',
            'amount',
            'fee',
        }
        if (
            data['order_by_attributes'] is not None and
            not set(data['order_by_attributes']).issubset(valid_ordering_attr)
        ):
            error_msg = (
                f'order_by_attributes for asset movements can not be '
                f'{",".join(set(data["order_by_attributes"]) - valid_ordering_attr)}'
            )
            raise ValidationError(
                message=error_msg,
                field_name='order_by_attributes',
            )

    @post_load
    def make_asset_movements_query(
            self,
            data: dict[str, Any],
            **_kwargs: Any,
    ) -> dict[str, Any]:
        asset_list: Optional[tuple[Asset, ...]] = None
        if data['asset'] is not None:
            asset_list = (data['asset'],)
        if self.treat_eth2_as_eth is True and data['asset'] == A_ETH:
            asset_list = (A_ETH, A_ETH2)

        filter_query = AssetMovementsFilterQuery.make(
            order_by_rules=create_order_by_rules_list(
                data=data,
                default_order_by_fields=['timestamp'],
                default_ascending=[False],
            ),
            limit=data['limit'],
            offset=data['offset'],
            from_ts=data['from_timestamp'],
            to_ts=data['to_timestamp'],
            assets=asset_list,
            action=[data['action']] if data['action'] is not None else None,
            location=data['location'],
        )
        return {
            'async_query': data['async_query'],
            'only_cache': data['only_cache'],
            'filter_query': filter_query,
        }


class LedgerActionsQuerySchema(
        AsyncQueryArgumentSchema,
        TimestampRangeSchema,
        OnlyCacheQuerySchema,
        DBPaginationSchema,
        DBOrderBySchema,
):
    asset = AssetField(expected_type=Asset, load_default=None)
    type = SerializableEnumField(enum_class=LedgerActionType, load_default=None)
    location = LocationField(load_default=None)

    def __init__(
            self,
            treat_eth2_as_eth: bool,
    ) -> None:
        super().__init__()
        self.treat_eth2_as_eth = treat_eth2_as_eth

    @validates_schema
    def validate_ledger_action_query_schema(
            self,
            data: dict[str, Any],
            **_kwargs: Any,
    ) -> None:
        valid_ordering_attr = {
            None,
            'timestamp',
            'type',
            'location',
            'amount',
            'rate',
        }
        if (
            data['order_by_attributes'] is not None and
            not set(data['order_by_attributes']).issubset(valid_ordering_attr)
        ):
            error_msg = (
                f'order_by_attributes for ledger actions can not be '
                f'{",".join(set(data["order_by_attributes"]) - valid_ordering_attr)}'
            )
            raise ValidationError(
                message=error_msg,
                field_name='order_by_attributes',
            )

    @post_load
    def make_ledger_actions_query(
            self,
            data: dict[str, Any],
            **_kwargs: Any,
    ) -> dict[str, Any]:
        asset_list: Optional[tuple[Asset, ...]] = None
        if data['asset'] is not None:
            asset_list = (data['asset'],)
        if self.treat_eth2_as_eth is True and data['asset'] == A_ETH:
            asset_list = (A_ETH, A_ETH2)

        filter_query = LedgerActionsFilterQuery.make(
            order_by_rules=create_order_by_rules_list(
                data=data,
                default_order_by_fields=['timestamp'],
                default_ascending=[False],
            ),
            limit=data['limit'],
            offset=data['offset'],
            from_ts=data['from_timestamp'],
            to_ts=data['to_timestamp'],
            assets=asset_list,
            action_type=[data['type']] if data['type'] is not None else None,
            location=data['location'],
        )
        return {
            'async_query': data['async_query'],
            'only_cache': data['only_cache'],
            'filter_query': filter_query,
        }


class TradeSchema(Schema):
    timestamp = TimestampUntilNowField(required=True)
    location = LocationField(required=True)
    base_asset = AssetField(expected_type=Asset, required=True)
    quote_asset = AssetField(expected_type=Asset, required=True)
    trade_type = SerializableEnumField(enum_class=TradeType, required=True)
    amount = PositiveAmountField(required=True)
    rate = PriceField(required=True)
    fee = FeeField(load_default=None)
    fee_currency = AssetField(expected_type=Asset, load_default=None)
    link = fields.String(load_default=None)
    notes = fields.String(load_default=None)

    @validates_schema
    def validate_trade(
            self,
            data: dict[str, Any],
            **_kwargs: Any,
    ) -> None:
        """This validation checks that fee_currency is provided whenever fee is given and
        vice versa. It also checks that fee is not a zero value when both fee and
        fee_currency are provided. Also checks that the trade rate is not zero.
        Negative rate is checked by price field.
        """
        fee = data.get('fee')
        fee_currency = data.get('fee_currency')

        if not all([fee, fee_currency]) and any([fee, fee_currency]):
            raise ValidationError('fee and fee_currency must be provided', field_name='fee')

        if fee is not None and fee == ZERO:
            raise ValidationError('fee cannot be zero', field_name='fee')

        if data['rate'] == ZERO:
            raise ValidationError('A zero rate is not allowed', field_name='rate')


class LedgerActionSchema(Schema):
    identifier = fields.Integer(load_default=None, required=False)
    timestamp = TimestampUntilNowField(required=True)
    action_type = SerializableEnumField(enum_class=LedgerActionType, required=True)
    location = LocationField(required=True)
    amount = AmountField(required=True)
    asset = AssetField(expected_type=Asset, required=True)
    rate = PriceField(load_default=None)
    rate_asset = AssetField(expected_type=Asset, load_default=None)
    link = fields.String(load_default=None)
    notes = fields.String(load_default=None)

    def __init__(self, identifier_required: bool):
        super().__init__()
        self.identifier_required = identifier_required

    @validates_schema
    def validate_ledger_action_schema(
            self,
            data: dict[str, Any],
            **_kwargs: Any,
    ) -> None:
        if self.identifier_required is True and data['identifier'] is None:
            raise ValidationError(
                message='Ledger action identifier should be given',
                field_name='identifier',
            )

    @post_load(pass_many=True)
    def make_ledger_action(
            self,
            data: dict[str, Any],
            **_kwargs: Any,
    ) -> dict[str, LedgerAction]:
        return {'action': LedgerAction(**data)}


class IntegerIdentifierListSchema(Schema):
    identifiers = DelimitedOrNormalList(fields.Integer(required=True), required=True)


class IntegerIdentifierSchema(Schema):
    identifier = fields.Integer(required=True)


class StringIdentifierSchema(Schema):
    identifier = fields.String(required=True)


class TagsSettingSchema(Schema):
    tags = fields.List(fields.String(), load_default=None)

    @validates_schema
    def validate_tags(
            self,
            data: dict[str, Any],
            **_kwargs: Any,
    ) -> None:
        if isinstance(data['tags'], list) and len(data['tags']) == 0:
            raise ValidationError(
                message='Provided empty list for tags. Use null.',
                field_name='tags',
            )


class ManuallyTrackedBalanceAddSchema(TagsSettingSchema):
    asset = AssetField(expected_type=Asset, required=True)
    label = fields.String(required=True)
    amount = PositiveAmountField(required=True)
    location = LocationField(required=True)
    balance_type = SerializableEnumField(enum_class=BalanceType, load_default=BalanceType.ASSET)

    @post_load
    def make_manually_tracked_balances(
            self,
            data: dict[str, Any],
            **_kwargs: Any,
    ) -> ManuallyTrackedBalance:
        data['id'] = -1  # can be any value because id will be set automatically
        return ManuallyTrackedBalance(**data)


class ManuallyTrackedBalanceEditSchema(ManuallyTrackedBalanceAddSchema):
    id = fields.Integer(required=True)

    @post_load
    def make_manually_tracked_balances(
            self,
            data: dict[str, Any],
            **_kwargs: Any,
    ) -> ManuallyTrackedBalance:
        return ManuallyTrackedBalance(**data)


class ManuallyTrackedBalancesAddSchema(AsyncQueryArgumentSchema):
    balances = fields.List(fields.Nested(ManuallyTrackedBalanceAddSchema), required=True)


class ManuallyTrackedBalancesEditSchema(AsyncQueryArgumentSchema):
    balances = fields.List(fields.Nested(ManuallyTrackedBalanceEditSchema), required=True)


class ManuallyTrackedBalancesDeleteSchema(AsyncQueryArgumentSchema):
    ids = fields.List(fields.Integer(required=True), required=True)


class TradePatchSchema(TradeSchema):
    trade_id = fields.String(required=True)


class TradeDeleteSchema(Schema):
    trades_ids = DelimitedOrNormalList(fields.String(required=True), required=True)


class TagSchema(Schema):
    name = fields.String(required=True)
    description = fields.String(load_default=None)
    background_color = ColorField(required=False, load_default=None)
    foreground_color = ColorField(required=False, load_default=None)

    def __init__(self, color_required: bool):
        super().__init__()
        self.color_required = color_required

    @validates_schema
    def validate_tag_schema(
            self,
            data: dict[str, Any],
            **_kwargs: Any,
    ) -> None:
        if self.color_required is True and None in (data['background_color'], data['foreground_color']):  # noqa: E501
            raise ValidationError(
                message='Background and foreground color should be given for the tag',
                field_name='background_color',
            )


class NameDeleteSchema(Schema):
    name = fields.String(required=True)


def _validate_current_price_oracles(
        current_price_oracles: list[CurrentPriceOracle],
) -> None:
    """Prevents repeated oracle names and empty list"""
    if (
        len(current_price_oracles) == 0 or
        len(current_price_oracles) != len(set(current_price_oracles))
    ):
        oracle_names = [str(oracle) for oracle in current_price_oracles]
        supported_oracle_names = [str(oracle) for oracle in CurrentPriceOracle]
        raise ValidationError(
            f'Invalid current price oracles in: {", ".join(oracle_names)}. '
            f'Supported oracles are: {", ".join(supported_oracle_names)}. '
            f'Check there are no repeated ones.',
        )


def _validate_historical_price_oracles(
        historical_price_oracles: list[HistoricalPriceOracle],
) -> None:
    """Prevents repeated oracle names and empty list"""
    if (
        len(historical_price_oracles) == 0 or
        len(historical_price_oracles) != len(set(historical_price_oracles))
    ):
        oracle_names = [str(oracle) for oracle in historical_price_oracles]
        supported_oracle_names = [str(oracle) for oracle in HistoricalPriceOracle]
        raise ValidationError(
            f'Invalid historical price oracles in: {", ".join(oracle_names)}. '
            f'Supported oracles are: {", ".join(supported_oracle_names)}. '
            f'Check there are no repeated ones.',
        )


class ExchangeLocationIDSchema(Schema):
    name = fields.String(required=True)
    location = LocationField(required=True)

    @post_load()
    def make_exchange_location_id(
            self,
            data: dict[str, Any],
            **_kwargs: Any,
    ) -> ExchangeLocationID:
        return ExchangeLocationID(name=data['name'], location=data['location'])


class ModifiableSettingsSchema(Schema):
    """This is the Schema for the settings that can be modified via the API"""
    premium_should_sync = fields.Bool(load_default=None)
    include_crypto2crypto = fields.Bool(load_default=None)
    submit_usage_analytics = fields.Bool(load_default=None)
    treat_eth2_as_eth = fields.Bool(load_default=None)
    ui_floating_precision = fields.Integer(
        strict=True,
        validate=webargs.validate.Range(
            min=0,
            max=8,
            error='Floating numbers precision in the UI must be between 0 and 8',
        ),
        load_default=None,
    )
    taxfree_after_period = TaxFreeAfterPeriodField(load_default=None)
    balance_save_frequency = fields.Integer(
        strict=True,
        validate=webargs.validate.Range(
            min=1,
            error='The number of hours after which balances should be saved should be >= 1',
        ),
        load_default=None,
    )
    include_gas_costs = fields.Bool(load_default=None)
    # TODO: Add some validation to this field
    # even though it gets validated since we try to connect to it
    ksm_rpc_endpoint = fields.String(load_default=None)
    dot_rpc_endpoint = fields.String(load_default=None)
    main_currency = AssetField(expected_type=AssetWithOracles, load_default=None)
    # TODO: Add some validation to this field
    date_display_format = fields.String(load_default=None)
    active_modules = fields.List(fields.String(), load_default=None)
    frontend_settings = fields.String(load_default=None)
    account_for_assets_movements = fields.Bool(load_default=None)
    btc_derivation_gap_limit = fields.Integer(
        strict=True,
        validate=webargs.validate.Range(
            min=1,
            error='The bitcoin address derivation gap limit should be >= 1',
        ),
        load_default=None,
    )
    calculate_past_cost_basis = fields.Bool(load_default=None)
    display_date_in_localtime = fields.Bool(load_default=None)
    current_price_oracles = fields.List(
        CurrentPriceOracleField,
        validate=_validate_current_price_oracles,
        load_default=None,
    )
    historical_price_oracles = fields.List(
        HistoricalPriceOracleField,
        validate=_validate_historical_price_oracles,
        load_default=None,
    )
    taxable_ledger_actions = fields.List(
        SerializableEnumField(enum_class=LedgerActionType),
        load_default=None,
    )
    pnl_csv_with_formulas = fields.Bool(load_default=None)
    pnl_csv_have_summary = fields.Bool(load_default=None)
    ssf_graph_multiplier = fields.Integer(
        strict=True,
        validate=webargs.validate.Range(
            min=0,
            error='The snapshot saving frequency zero graph multiplier should be >= 0',
        ),
        load_default=None,
    )
    non_syncing_exchanges = fields.List(
        fields.Nested(ExchangeLocationIDSchema),
        load_default=None,
        # Check that all values are unique
        validate=lambda data: len(data) == len(set(data)),
    )
    cost_basis_method = SerializableEnumField(enum_class=CostBasisMethod, load_default=None)
    eth_staking_taxable_after_withdrawal_enabled = fields.Boolean(load_default=None)
    address_name_priority = fields.List(fields.String(
        validate=webargs.validate.OneOf(choices=DEFAULT_ADDRESS_NAME_PRIORITY),
    ), load_default=DEFAULT_ADDRESS_NAME_PRIORITY)
    include_fees_in_cost_basis = fields.Boolean(load_default=None)
    infer_zero_timed_balances = fields.Boolean(load_default=None)
    query_retry_limit = fields.Integer(
        validate=webargs.validate.Range(
            min=1,
            error='The query retry limit should be > 0 retries',
        ),
        load_default=None,
    )
    connect_timeout = fields.Integer(
        validate=webargs.validate.Range(
            min=1,
            error='The connect timeout should be > 0 seconds',
        ),
        load_default=None,
    )
    read_timeout = fields.Integer(
        validate=webargs.validate.Range(
            min=1,
            error='The read timeout should be > 0 seconds',
        ),
        load_default=None,
    )

    @validates_schema
    def validate_settings_schema(
            self,
            data: dict[str, Any],
            **_kwargs: Any,
    ) -> None:
        if data['active_modules'] is not None:
            for module in data['active_modules']:
                if module not in AVAILABLE_MODULES_MAP:
                    raise ValidationError(
                        message=f'{module} is not a valid module',
                        field_name='active_modules',
                    )

    @post_load
    def transform_data(
            self,
            data: dict[str, Any],
            **_kwargs: Any,
    ) -> Any:
        return ModifiableDBSettings(
            premium_should_sync=data['premium_should_sync'],
            include_crypto2crypto=data['include_crypto2crypto'],
            ui_floating_precision=data['ui_floating_precision'],
            taxfree_after_period=data['taxfree_after_period'],
            balance_save_frequency=data['balance_save_frequency'],
            include_gas_costs=data['include_gas_costs'],
            ksm_rpc_endpoint=data['ksm_rpc_endpoint'],
            dot_rpc_endpoint=data['dot_rpc_endpoint'],
            main_currency=data['main_currency'],
            date_display_format=data['date_display_format'],
            submit_usage_analytics=data['submit_usage_analytics'],
            active_modules=data['active_modules'],
            frontend_settings=data['frontend_settings'],
            account_for_assets_movements=data['account_for_assets_movements'],
            btc_derivation_gap_limit=data['btc_derivation_gap_limit'],
            calculate_past_cost_basis=data['calculate_past_cost_basis'],
            display_date_in_localtime=data['display_date_in_localtime'],
            historical_price_oracles=data['historical_price_oracles'],
            current_price_oracles=data['current_price_oracles'],
            taxable_ledger_actions=data['taxable_ledger_actions'],
            pnl_csv_with_formulas=data['pnl_csv_with_formulas'],
            pnl_csv_have_summary=data['pnl_csv_have_summary'],
            ssf_graph_multiplier=data['ssf_graph_multiplier'],
            non_syncing_exchanges=data['non_syncing_exchanges'],
            cost_basis_method=data['cost_basis_method'],
            treat_eth2_as_eth=data['treat_eth2_as_eth'],
            eth_staking_taxable_after_withdrawal_enabled=data['eth_staking_taxable_after_withdrawal_enabled'],  # noqa: E501
            address_name_priority=data['address_name_priority'],
            include_fees_in_cost_basis=data['include_fees_in_cost_basis'],
            infer_zero_timed_balances=data['infer_zero_timed_balances'],
            query_retry_limit=data['query_retry_limit'],
            connect_timeout=data['connect_timeout'],
            read_timeout=data['read_timeout'],
        )


class EditSettingsSchema(Schema):
    settings = fields.Nested(ModifiableSettingsSchema, required=True)


class BaseUserSchema(Schema):
    name = fields.String(required=True)
    password = fields.String(required=True)


class UserActionSchema(Schema):
    name = fields.String(required=True)
    action = fields.String(
        validate=webargs.validate.Equal('logout'),
        load_default=None,
    )
    premium_api_key = fields.String(load_default='')
    premium_api_secret = fields.String(load_default='')

    @validates_schema
    def validate_user_action_schema(
            self,
            data: dict[str, Any],
            **_kwargs: Any,
    ) -> None:
        if data['action'] is None and (data['premium_api_key'] == '' or data['premium_api_secret'] == ''):  # noqa: E501
            raise ValidationError(
                'Without an action premium api key and secret must be provided',
            )


class UserActionLoginSchema(AsyncQueryArgumentSchema):
    name = fields.String(required=True)
    password = fields.String(required=True)
    sync_approval = fields.String(
        load_default='unknown',
        validate=webargs.validate.OneOf(choices=('unknown', 'yes', 'no')),
    )
    resume_from_backup = fields.Boolean(load_default=False)


class UserPasswordChangeSchema(Schema):
    name = fields.String(required=True)
    current_password = fields.String(required=True)
    new_password = fields.String(required=True)


class UserPremiumSyncSchema(AsyncQueryArgumentSchema):
    action = fields.String(
        validate=webargs.validate.OneOf(choices=('upload', 'download')),
        required=True,
    )


class NewUserSchema(BaseUserSchema, AsyncQueryArgumentSchema):
    premium_api_key = fields.String(load_default='')
    premium_api_secret = fields.String(load_default='')
    sync_database = fields.Boolean(load_default=True)
    initial_settings = fields.Nested(ModifiableSettingsSchema, load_default=None)


class AllBalancesQuerySchema(AsyncQueryArgumentSchema):
    save_data = fields.Boolean(load_default=False)
    ignore_errors = fields.Boolean(load_default=False)
    ignore_cache = fields.Boolean(load_default=False)


class ExternalServiceSchema(Schema):
    name = SerializableEnumField(enum_class=ExternalService, required=True)
    api_key = fields.String(required=True)

    @post_load
    def make_external_service(
            self,
            data: dict[str, Any],
            **_kwargs: Any,
    ) -> ExternalServiceApiCredentials:
        """Used when encoding an external resource given in via the API"""
        return ExternalServiceApiCredentials(service=data['name'], api_key=data['api_key'])


class ExternalServicesResourceAddSchema(Schema):
    services = fields.List(fields.Nested(ExternalServiceSchema), required=True)


class ExternalServicesResourceDeleteSchema(Schema):
    services = fields.List(SerializableEnumField(enum_class=ExternalService), required=True)


class ExchangesResourceEditSchema(Schema):
    name = fields.String(required=True)
    location = LocationField(limit_to=SUPPORTED_EXCHANGES, required=True)
    new_name = fields.String(load_default=None)
    api_key = ApiKeyField(load_default=None)
    api_secret = ApiSecretField(load_default=None)
    passphrase = fields.String(load_default=None)
    kraken_account_type = SerializableEnumField(enum_class=KrakenAccountType, load_default=None)
    binance_markets = fields.List(fields.String(), load_default=None)


class ExchangesResourceAddSchema(Schema):
    name = fields.String(required=True)
    location = LocationField(limit_to=SUPPORTED_EXCHANGES, required=True)
    api_key = ApiKeyField(required=True)
    api_secret = ApiSecretField(required=True)
    passphrase = fields.String(load_default=None)
    kraken_account_type = SerializableEnumField(enum_class=KrakenAccountType, load_default=None)
    binance_markets = fields.List(fields.String(), load_default=None)


class ExchangesDataResourceSchema(Schema):
    location = LocationField(limit_to=ALL_SUPPORTED_EXCHANGES, load_default=None)


class ExchangesResourceRemoveSchema(Schema):
    name = fields.String(required=True)
    location = LocationField(limit_to=SUPPORTED_EXCHANGES, required=True)


class ExchangeBalanceQuerySchema(AsyncQueryArgumentSchema):
    location = LocationField(limit_to=SUPPORTED_EXCHANGES, load_default=None)
    ignore_cache = fields.Boolean(load_default=False)


class BlockchainBalanceQuerySchema(AsyncQueryArgumentSchema):
    blockchain = BlockchainField(load_default=None)
    ignore_cache = fields.Boolean(load_default=False)


class StatisticsAssetBalanceSchema(TimestampRangeSchema):
    asset = AssetField(expected_type=Asset, load_default=None)
    collection_id = fields.Integer(load_default=None)

    @validates_schema
    def validate_schema(
            self,
            data: dict[str, Any],
            **_kwargs: Any,
    ) -> None:
        asset = data.get('asset')
        collection_id = data.get('collection_id')

        if asset is None and collection_id is None:
            raise ValidationError(
                message='Need to either provide an asset or a collection_id',
                field_name='asset',
            )

        if asset is not None and collection_id is not None:
            raise ValidationError(
                message="Can't provide both an asset and a collection_id",
                field_name='collection_id',
            )


class StatisticsValueDistributionSchema(Schema):
    distribution_by = fields.String(
        required=True,
        validate=webargs.validate.OneOf(choices=('location', 'asset')),
    )


class HistoryProcessingSchema(AsyncQueryArgumentSchema, TimestampRangeSchema):
    """Schema for history processing"""


class ModuleBalanceProcessingSchema(AsyncQueryArgumentSchema):
    module = SerializableEnumField(enum_class=ModuleWithBalances, required=True)


class ModuleBalanceWithVersionProcessingSchema(ModuleBalanceProcessingSchema):
    version = fields.Integer()


class ModuleHistoryProcessingSchema(HistoryProcessingSchema):
    module = SerializableEnumField(enum_class=ModuleWithStats, required=True)


class HistoryProcessingExportSchema(HistoryProcessingSchema):
    directory_path = DirectoryField(load_default=None)


class HistoryProcessingDebugImportSchema(AsyncQueryArgumentSchema):
    filepath = FileField(required=True, allowed_extensions=['.json'])


class AccountingReportsSchema(Schema):
    report_id = fields.Integer(load_default=None)

    def __init__(self, required_report_id: bool):
        super().__init__()
        self.required_report_id = required_report_id

    @validates_schema
    def validate_accounting_reports_schema(
            self,
            data: dict[str, Any],
            **_kwargs: Any,
    ) -> None:
        if self.required_report_id and data['report_id'] is None:
            raise ValidationError('A report id should be given')


class AccountingReportDataSchema(TimestampRangeSchema, DBPaginationSchema, DBOrderBySchema):
    report_id = fields.Integer(load_default=None)
    event_type = SerializableEnumField(enum_class=SchemaEventType, load_default=None)

    @validates_schema
    def validate_report_schema(
            self,
            data: dict[str, Any],
            **_kwargs: Any,
    ) -> None:
        valid_ordering_attr = {None, 'timestamp'}
        if (
            data['order_by_attributes'] is not None and
            not set(data['order_by_attributes']).issubset(valid_ordering_attr)
        ):
            error_msg = (
                f'order_by_attributes for accounting report data can not be '
                f'{",".join(set(data["order_by_attributes"]) - valid_ordering_attr)}'
            )
            raise ValidationError(
                message=error_msg,
                field_name='order_by_attributes',
            )

    @post_load
    def make_report_data_query(
            self,
            data: dict[str, Any],
            **_kwargs: Any,
    ) -> dict[str, Any]:
        report_id = data.get('report_id')
        event_type = data.get('event_type')
        filter_query = ReportDataFilterQuery.make(
            order_by_rules=create_order_by_rules_list(
                data=data,
                default_order_by_fields=['timestamp'],
                default_ascending=[False],
            ),
            limit=data['limit'],
            offset=data['offset'],
            report_id=report_id,
            event_type=event_type,
            from_ts=data['from_timestamp'],
            to_ts=data['to_timestamp'],
        )
        return {
            'filter_query': filter_query,
        }


class HistoryExportingSchema(Schema):
    directory_path = DirectoryField(required=True)


class BlockchainAccountDataSchema(TagsSettingSchema):
    address = fields.String(required=True)
    label = fields.String(load_default=None)

    @validates_schema
    def validate_blockchain_account_schema(
            self,
            data: dict[str, Any],
            **_kwargs: Any,
    ) -> None:
        label = data.get('label', None)
        if label == '':
            raise ValidationError("Blockchain account's label cannot be empty string. Use null instead.")  # noqa: E501


class BaseXpubSchema(AsyncQueryArgumentSchema):
    xpub = XpubField(required=True)
    blockchain = BlockchainField(
        required=True,
        exclude_types=NON_BITCOIN_CHAINS,
    )
    derivation_path = DerivationPathField(load_default=None)


class XpubAddSchema(AsyncQueryArgumentSchema, TagsSettingSchema):
    xpub = fields.String(required=True)
    derivation_path = DerivationPathField(load_default=None)
    label = fields.String(load_default=None)
    blockchain = BlockchainField(
        required=True,
        exclude_types=NON_BITCOIN_CHAINS,
    )
    xpub_type = SerializableEnumField(XpubType, load_default=None)

    @post_load
    def transform_data(
            self,
            data: dict[str, Any],
            **_kwargs: Any,
    ) -> Any:
        xpub_type = data.pop('xpub_type', None)
        try:
            derivation_path = 'm' if data['derivation_path'] is None else data['derivation_path']
            xpub_hdkey = HDKey.from_xpub(data['xpub'], xpub_type=xpub_type, path=derivation_path)
        except XPUBError as e:
            raise ValidationError(
                f'Failed to initialize an xpub due to {e!s}',
                field_name='xpub',
            ) from e

        data['xpub'] = xpub_hdkey
        return data


class XpubPatchSchema(TagsSettingSchema):
    xpub = XpubField(required=True)
    derivation_path = DerivationPathField(load_default=None)
    label = fields.String(load_default=None)
    blockchain = BlockchainField(
        required=True,
        exclude_types=NON_BITCOIN_CHAINS,
    )


class BlockchainAccountsGetSchema(Schema):
    blockchain = BlockchainField(required=True, exclude_types=(SupportedBlockchain.ETHEREUM_BEACONCHAIN,))  # noqa: E501


def _validate_blockchain_account_schemas(
        data: dict[str, Any],
        address_getter: Callable,
) -> None:
    """Validates schema input for the PUT/PATCH/DELETE on blockchain account data"""
    # Make sure no duplicates addresses are given
    given_addresses = set()
    chain = data['blockchain']
    # Make sure EVM based addresses are checksummed
    if chain.is_evm():
        for account_data in data['accounts']:
            address_string = address_getter(account_data)
            if not address_string.endswith('.eth'):
                # Make sure that given value is an ethereum address
                try:
                    address = to_checksum_address(address_string)
                except (ValueError, TypeError) as e:
                    raise ValidationError(
                        f'Given value {address_string} is not an evm address',
                        field_name='address',
                    ) from e
            else:
                # else it's ENS name and will be checked in the transformation step and not here
                address = address_string

            if address in given_addresses:
                raise ValidationError(
                    f'Address {address} appears multiple times in the request data',
                    field_name='address',
                )
            given_addresses.add(address)

    # Make sure bitcoin addresses are valid
    elif chain == SupportedBlockchain.BITCOIN:
        for account_data in data['accounts']:
            address = address_getter(account_data)
            # ENS domain will be checked in the transformation step
            if not address.endswith('.eth') and not is_valid_btc_address(address):
                raise ValidationError(
                    f'Given value {address} is not a valid bitcoin address',
                    field_name='address',
                )
            if address in given_addresses:
                raise ValidationError(
                    f'Address {address} appears multiple times in the request data',
                    field_name='address',
                )
            given_addresses.add(address)

    # Make sure bitcoin cash addresses are valid
    elif chain == SupportedBlockchain.BITCOIN_CASH:
        for account_data in data['accounts']:
            address = address_getter(account_data)
            validate_bch_address_input(address, given_addresses)
            given_addresses.add(address)

    # Make sure substrate addresses are valid (either ss58 format or ENS domain)
    elif chain.is_substrate():
        for account_data in data['accounts']:
            address = address_getter(account_data)
            # ENS domain will be checked in the transformation step
            if not address.endswith('.eth') and not is_valid_substrate_address(chain, address):
                raise ValidationError(
                    f'Given value {address} is not a valid {chain} address',
                    field_name='address',
                )
            if address in given_addresses:
                raise ValidationError(
                    f'Address {address} appears multiple times in the request data',
                    field_name='address',
                )
            given_addresses.add(address)


def _transform_btc_or_bch_address(
        ethereum_inquirer: EthereumInquirer,
        given_address: str,
        blockchain: Literal[SupportedBlockchain.BITCOIN, SupportedBlockchain.BITCOIN_CASH],
) -> BTCAddress:
    """Returns a SegWit/P2PKH/P2SH address (if existing) given an ENS domain.

    NB: ENS domains for BTC store the scriptpubkey. Check EIP-2304.
    """
    if not given_address.endswith('.eth'):
        return BTCAddress(given_address)

    try:
        resolved_address = ethereum_inquirer.ens_lookup(
            given_address,
            blockchain=blockchain,
        )
    except (RemoteError, InputError) as e:
        raise ValidationError(
            f'Given ENS address {given_address} could not be resolved '
            f'for {blockchain!s} due to: {e!s}',
            field_name='address',
        ) from None

    if resolved_address is None:
        raise ValidationError(
            f'Given ENS address {given_address} could not be resolved for {blockchain.value}',
            field_name='address',
        ) from None

    try:
        address = scriptpubkey_to_btc_address(bytes.fromhex(resolved_address))
    except EncodingError as e:
        raise ValidationError(
            f'Given ENS address {given_address} does not contain a valid {blockchain!s} '
            f"scriptpubkey: {resolved_address}. {blockchain!s} address can't be obtained.",
            field_name='address',
        ) from e

    log.debug(f'Resolved {blockchain!s} ENS {given_address} to {address}')

    return address


def _transform_evm_address(
        ethereum_inquirer: EthereumInquirer,
        given_address: str,
) -> ChecksumEvmAddress:
    try:
        address = to_checksum_address(given_address)
    except ValueError:
        # Validation will only let .eth names come here.
        # So let's see if it resolves to anything
        try:
            resolved_address = ethereum_inquirer.ens_lookup(given_address)
        except (RemoteError, InputError) as e:
            raise ValidationError(
                f'Given ENS address {given_address} could not be resolved for Ethereum'
                f' due to: {e!s}',
                field_name='address',
            ) from None

        if resolved_address is None:
            raise ValidationError(
                f'Given ENS address {given_address} could not be resolved for Ethereum',
                field_name='address',
            ) from None

        address = to_checksum_address(resolved_address)
        log.info(f'Resolved ENS {given_address} to {address}')

    return address


def _transform_substrate_address(
        ethereum_inquirer: EthereumInquirer,
        given_address: str,
        chain: SUPPORTED_SUBSTRATE_CHAINS,
) -> SubstrateAddress:
    """Returns a DOT or KSM address (if exists) given an ENS domain. At this point any
    given address has been already validated either as an ENS name or as a
    valid Substrate address (ss58 format).

    NB: ENS domains for Substrate chains (e.g. KSM, DOT) store the Substrate
    public key. It requires to encode it with a specific ss58 format for
    obtaining the specific chain address.

    Polkadot/Polkadot ENS domain accounts:
    https://guide.kusama.network/docs/en/mirror-ens

    ENS domain substrate public key encoding:
    https://github.com/ensdomains/address-encoder/blob/master/src/index.ts
    """
    if not given_address.endswith('.eth'):
        return SubstrateAddress(given_address)

    try:
        resolved_address = ethereum_inquirer.ens_lookup(
            given_address,
            blockchain=chain,
        )
    except (RemoteError, InputError) as e:
        raise ValidationError(
            f'Given ENS address {given_address} could not be resolved '
            f'for {chain} due to: {e!s}',
            field_name='address',
        ) from None

    if resolved_address is None:
        raise ValidationError(
            f'Given ENS address {given_address} could not be resolved for {chain}',
            field_name='address',
        ) from None

    try:
        address = get_substrate_address_from_public_key(
            chain=chain,
            public_key=SubstratePublicKey(resolved_address),
        )
    except (TypeError, ValueError) as e:
        raise ValidationError(
            f'Given ENS address {given_address} does not contain a valid '
            f'Substrate public key: {resolved_address}. {chain} address cannot be obtained.',
            field_name='address',
        ) from e
    else:
        log.debug(f'Resolved {chain} ENS {given_address} to {address}')
        return address


def _transform_evm_addresses(data: dict[str, Any], ethereum_inquirer: 'EthereumInquirer') -> None:
    for idx, account in enumerate(data['accounts']):
        data['accounts'][idx]['address'] = _transform_evm_address(
            ethereum_inquirer=ethereum_inquirer,
            given_address=account['address'],
        )


class EvmAccountsPutSchema(AsyncQueryArgumentSchema):
    accounts = fields.List(fields.Nested(BlockchainAccountDataSchema), required=True)

    def __init__(self, ethereum_inquirer: EthereumInquirer):
        super().__init__()
        self.ethereum_inquirer = ethereum_inquirer

    @validates_schema
    def validate_schema(
            self,
            data: dict[str, Any],
            **_kwargs: Any,
    ) -> None:
        data['blockchain'] = SupportedBlockchain.ETHEREUM  # any evm chain
        _validate_blockchain_account_schemas(data, lambda x: x['address'])
        data.pop('blockchain')

    @post_load
    def transform_data(
            self,
            data: dict[str, Any],
            **_kwargs: Any,
    ) -> Any:
        _transform_evm_addresses(data=data, ethereum_inquirer=self.ethereum_inquirer)
        return data


class BlockchainAccountsPatchSchema(Schema):
    blockchain = BlockchainField(required=True, exclude_types=(SupportedBlockchain.ETHEREUM_BEACONCHAIN,))  # noqa: E501
    accounts = fields.List(fields.Nested(BlockchainAccountDataSchema), required=True)

    def __init__(self, ethereum_inquirer: EthereumInquirer):
        super().__init__()
        self.ethereum_inquirer = ethereum_inquirer

    @validates_schema
    def validate_schema(
            self,
            data: dict[str, Any],
            **_kwargs: Any,
    ) -> None:
        _validate_blockchain_account_schemas(data, lambda x: x['address'])

    @post_load
    def transform_data(
            self,
            data: dict[str, Any],
            **_kwargs: Any,
    ) -> Any:
        if data['blockchain'].is_bitcoin():
            for idx, account in enumerate(data['accounts']):
                data['accounts'][idx]['address'] = _transform_btc_or_bch_address(
                    ethereum_inquirer=self.ethereum_inquirer,
                    given_address=account['address'],
                    blockchain=data['blockchain'],
                )
        elif data['blockchain'].is_evm():
            _transform_evm_addresses(data=data, ethereum_inquirer=self.ethereum_inquirer)
        elif data['blockchain'].is_substrate():
            for idx, account in enumerate(data['accounts']):
                data['accounts'][idx]['address'] = _transform_substrate_address(
                    ethereum_inquirer=self.ethereum_inquirer,
                    given_address=account['address'],
                    chain=data['blockchain'],
                )

        return data


class BlockchainAccountsPutSchema(AsyncQueryArgumentSchema, BlockchainAccountsPatchSchema):
    ...


class BlockchainAccountsDeleteSchema(AsyncQueryArgumentSchema):
    blockchain = BlockchainField(required=True, exclude_types=(SupportedBlockchain.ETHEREUM_BEACONCHAIN,))  # noqa: E501
    accounts = fields.List(fields.String(), required=True)

    def __init__(self, ethereum_inquirer: EthereumInquirer):
        super().__init__()
        self.ethereum_inquirer = ethereum_inquirer

    @validates_schema
    def validate_blockchain_accounts_delete_schema(
            self,
            data: dict[str, Any],
            **_kwargs: Any,
    ) -> None:
        _validate_blockchain_account_schemas(data, lambda x: x)

    @post_load
    def transform_data(
            self,
            data: dict[str, Any],
            **_kwargs: Any,
    ) -> Any:
        if data['blockchain'].is_bitcoin():
            data['accounts'] = [
                _transform_btc_or_bch_address(self.ethereum_inquirer, x, data['blockchain'])
                for x in data['accounts']
            ]
        if data['blockchain'].is_evm():
            data['accounts'] = [
                _transform_evm_address(self.ethereum_inquirer, x) for x in data['accounts']
            ]
        if data['blockchain'].is_substrate():
            data['accounts'] = [
                _transform_substrate_address(
                    self.ethereum_inquirer, x, data['blockchain']) for x in data['accounts']
            ]

        return data


class IgnoredAssetsSchema(Schema):
    assets = fields.List(AssetField(expected_type=Asset), required=True)


class IgnoredActionsModifySchema(Schema):
    action_type = SerializableEnumField(enum_class=ActionType, required=True)
    data = fields.List(fields.Raw(), required=True)

    @post_load
    def transform_data(
            self,
            data: dict[str, Any],
            **_kwargs: Any,
    ) -> Any:
        given_data = data['data']
        new_data = []
        action_type = data['action_type']
        if action_type == ActionType.EVM_TRANSACTION:
            for entry in given_data:
                try:
                    chain_id = EvmChainNameField()._deserialize(entry['evm_chain'], None, None)
                    tx_hash = EVMTransactionHashField()._deserialize(entry['tx_hash'], None, None)
                except KeyError as e:
                    raise ValidationError(f'Did not find {e!s} at the given data') from e
                new_data.append(f'{chain_id.value}{tx_hash.hex()}')  # pylint: disable=no-member
        else:
            if not all(isinstance(x, str) for x in given_data):
                raise ValidationError(
                    f'The ignored action data for {action_type.serialize()} need to be a list of strings',  # noqa: E501
                )
            new_data = given_data

        data['data'] = new_data
        return data


class AssetsPostSchema(DBPaginationSchema, DBOrderBySchema):
    name = fields.String(load_default=None)
    symbol = fields.String(load_default=None)
    asset_type = SerializableEnumField(enum_class=AssetType, load_default=None)
    address = EvmAddressField(load_default=None)
    evm_chain = EvmChainNameField(load_default=None)
    ignored_assets_handling = SerializableEnumField(enum_class=IgnoredAssetsHandling, load_default=IgnoredAssetsHandling.NONE)  # noqa: E501
    show_user_owned_assets_only = fields.Boolean(load_default=False)
    identifiers = DelimitedOrNormalList(fields.String(required=True), load_default=None)

    def __init__(self, db: 'DBHandler') -> None:
        super().__init__()
        self.db = db

    @validates_schema
    def validate_schema(
            self,
            data: dict[str, Any],
            **_kwargs: Any,
    ) -> None:
        # the length of `order_by_attributes` and `ascending` are the same. So check only one.
        if data['order_by_attributes'] is not None and len(data['order_by_attributes']) > 1:
            raise ValidationError(
                message='Multiple fields ordering is not allowed.',
                field_name='order_by_attributes',
            )

        if (
            data['evm_chain'] is not None and
            data['asset_type'] not in (None, AssetType.EVM_TOKEN)
        ):
            raise ValidationError(
                message='Filtering by evm_chain is only supported for evm tokens',
                field_name='evm_chain',
            )

    @post_load
    def make_assets_post_query(
            self,
            data: dict[str, Any],
            **_kwargs: Any,
    ) -> dict[str, Any]:
        filter_query = AssetsFilterQuery.make(
            and_op=True,
            order_by_rules=create_order_by_rules_list(
                data=data,
                default_order_by_fields=['name'],
            ),
            limit=data['limit'],
            offset=data['offset'],
            name=data['name'],
            symbol=data['symbol'],
            asset_type=data['asset_type'],
            chain_id=data['evm_chain'],
            address=data['address'],
            identifiers=data['identifiers'],
            show_user_owned_assets_only=data['show_user_owned_assets_only'],
            ignored_assets_handling=data['ignored_assets_handling'],
        )
        return {'filter_query': filter_query}


class AssetsSearchLevenshteinSchema(Schema):
    value = fields.String(required=True)
    evm_chain = EvmChainNameField(load_default=None)
    limit = fields.Integer(required=True)
    search_nfts = fields.Boolean(load_default=False)

    def __init__(self, db: 'DBHandler') -> None:
        super().__init__()
        self.db = db

    @post_load
    def make_levenshtein_search_query(
            self,
            data: dict[str, Any],
            **_kwargs: Any,
    ) -> dict[str, Any]:
        filter_query = LevenshteinFilterQuery.make(
            and_op=True,
            substring_search=data['value'].strip().casefold(),
            chain_id=data['evm_chain'],
            ignored_assets_handling=IgnoredAssetsHandling.EXCLUDE,  # do not check ignored asssets at search  # noqa: E501
        )
        return {
            'filter_query': filter_query,
            'limit': data['limit'],
            'search_nfts': data['search_nfts'],
        }


class AssetsSearchByColumnSchema(DBOrderBySchema, DBPaginationSchema):
    search_column = fields.String(
        required=True,
        validate=webargs.validate.OneOf(choices=('name', 'symbol')),
    )
    value = fields.String(required=True)
    evm_chain = EvmChainNameField(load_default=None)
    return_exact_matches = fields.Boolean(load_default=False)

    def __init__(self, db: 'DBHandler') -> None:
        super().__init__()
        self.db = db

    @post_load
    def make_assets_search_query(
            self,
            data: dict[str, Any],
            **_kwargs: Any,
    ) -> dict[str, Any]:
        filter_query = AssetsFilterQuery.make(
            and_op=True,
            order_by_rules=create_order_by_rules_list(data=data, default_order_by_fields=['name']),
            limit=data['limit'],
            offset=0,  # this is needed for the `limit` argument to work.
            substring_search=data['value'].strip(),
            search_column=data['search_column'],
            return_exact_matches=data['return_exact_matches'],
            chain_id=data['evm_chain'],
            identifier_column_name='assets.identifier',
            ignored_assets_handling=IgnoredAssetsHandling.EXCLUDE,  # do not check ignored asssets at search  # noqa: E501
        )
        return {'filter_query': filter_query}


class AssetsMappingSchema(Schema):
    identifiers = DelimitedOrNormalList(fields.String(required=True), required=True)


class AssetsReplaceSchema(Schema):
    source_identifier = fields.String(required=True)
    target_asset = AssetField(required=True, expected_type=Asset, form_with_incomplete_data=True)

    @validates_schema
    def validate_schema(
            self,
            data: dict[str, Any],
            **_kwargs: Any,
    ) -> None:
        if data['source_identifier'].startswith(EVM_CHAIN_DIRECTIVE):
            raise ValidationError(
                message="Can't merge two evm tokens",
                field_name='source_identifier',
            )


class QueriedAddressesSchema(Schema):
    module = fields.String(
        required=True,
        validate=webargs.validate.OneOf(choices=list(AVAILABLE_MODULES_MAP.keys())),
    )
    address = EvmAddressField(required=True)


class DataImportSchema(AsyncQueryArgumentSchema):
    source = SerializableEnumField(enum_class=DataImportSource, required=True)
    file = FileField(required=True, allowed_extensions=('.csv',))
    timestamp_format = fields.String(load_default=None)

    @post_load
    def transform_data(
            self,
            data: dict[str, Any],
            **_kwargs: Any,
    ) -> Any:
        if data['timestamp_format'] is None:
            # We need to pop it in order to use default parameters further down the line
            data.pop('timestamp_format')
        return data


class AssetIconUploadSchema(Schema):
    asset = AssetField(required=True, expected_type=Asset, form_with_incomplete_data=True)
    file = FileField(required=True, allowed_extensions=ALLOWED_ICON_EXTENSIONS)


class ExchangeRatesSchema(AsyncQueryArgumentSchema):
    currencies = DelimitedOrNormalList(
        MaybeAssetField(expected_type=AssetWithOracles),
        required=True,
    )


class WatcherSchema(Schema):
    type = fields.String(required=True)
    args = fields.Dict(required=True)


class WatchersAddSchema(Schema):
    """The schema for adding a watcher.

    No validation here since it happens server side and no need to duplicate code
    TODO: When we have common libraries perhaps do validation here too to
    avoid potential server roundtrip for nothing
    """
    watchers = fields.List(fields.Nested(WatcherSchema), required=True)


class WatcherForEditingSchema(WatcherSchema):
    identifier = fields.String(required=True)


class WatchersEditSchema(WatchersAddSchema):
    """The schema for editing a watcher.

    No validation here since it happens server side and no need to duplicate code
    TODO: When we have common libraries perhaps do validation here too to
    avoid potential server roundtrip for nothing
    """
    watchers = fields.List(fields.Nested(WatcherForEditingSchema), required=True)


class WatchersDeleteSchema(Schema):
    """The schema for deleting watchers.

    No validation here since it happens server side and no need to duplicate code
    TODO: When we have common libraries perhaps do validation here too to
    avoid potential server roundtrip for nothing
    """
    watchers = fields.List(fields.String(required=True), required=True)


class SingleAssetIdentifierSchema(Schema):
    asset = AssetField(required=True, expected_type=Asset, form_with_incomplete_data=True)


class SingleAssetWithOraclesIdentifierSchema(Schema):
    asset = AssetField(
        required=True,
        expected_type=AssetWithOracles,
        form_with_incomplete_data=True,
    )


class CurrentAssetsPriceSchema(AsyncQueryArgumentSchema):
    assets = DelimitedOrNormalList(
        AssetField(expected_type=AssetWithNameAndType, required=True),
        required=True,
        validate=webargs.validate.Length(min=1),
    )
    target_asset = AssetField(expected_type=Asset, required=True)
    ignore_cache = fields.Boolean(load_default=False)


class HistoricalAssetsPriceSchema(AsyncQueryArgumentSchema):
    assets_timestamp = fields.List(
        fields.Tuple(  # type: ignore # Tuple is not annotated
            (AssetField(expected_type=Asset, required=True), TimestampField(required=True)),
            required=True,
        ),
        required=True,
        validate=webargs.validate.Length(min=1),
    )
    target_asset = AssetField(expected_type=Asset, required=True)


class AssetUpdatesRequestSchema(AsyncQueryArgumentSchema):
    up_to_version = fields.Integer(
        strict=True,
        validate=webargs.validate.Range(
            min=0,
            error='Asset update target version should be >= 0',
        ),
        load_default=None,
    )
    conflicts = AssetConflictsField(load_default=None)


class AssetResetRequestSchema(Schema):
    reset = fields.String(required=True)
    ignore_warnings = fields.Boolean(load_default=False)


class NamedEthereumModuleDataSchema(Schema):
    module_name = fields.String(
        validate=webargs.validate.OneOf(choices=list(AVAILABLE_MODULES_MAP.keys())),
    )


class NamedOracleCacheSchema(Schema):
    oracle = HistoricalPriceOracleField(required=True)
    from_asset = AssetField(expected_type=AssetWithOracles, required=True)
    to_asset = AssetField(expected_type=AssetWithOracles, required=True)


class NamedOracleCacheCreateSchema(AsyncQueryArgumentSchema, NamedOracleCacheSchema):
    purge_old = fields.Boolean(load_default=False)


class NamedOracleCacheGetSchema(AsyncQueryArgumentSchema):
    oracle = HistoricalPriceOracleField(required=True)


class ERC20InfoSchema(AsyncQueryArgumentSchema):
    address = EvmAddressField(required=True)
    evm_chain = EvmChainNameField(required=True, limit_to=list(EVM_CHAIN_IDS_WITH_TRANSACTIONS))


class BinanceMarketsUserSchema(Schema):
    name = fields.String(required=True)
    location = LocationField(limit_to=(Location.BINANCEUS, Location.BINANCE), required=True)


class ManualPriceSchema(Schema):
    from_asset = AssetField(expected_type=Asset, required=True)
    to_asset = AssetField(expected_type=Asset, required=True)
    price = PriceField(required=True)


class TimedManualPriceSchema(ManualPriceSchema):
    timestamp = TimestampField(required=True)


class SnapshotTimestampQuerySchema(Schema):
    timestamp = TimestampField(required=True)


class ManualPriceRegisteredSchema(Schema):
    from_asset = AssetField(expected_type=Asset, load_default=None)
    to_asset = AssetField(expected_type=Asset, load_default=None)


class ManualPriceDeleteSchema(Schema):
    from_asset = AssetField(expected_type=Asset, required=True)
    to_asset = AssetField(expected_type=Asset, required=True)
    timestamp = TimestampField(required=True)


class AvalancheTransactionQuerySchema(TimestampRangeSchema, AsyncQueryArgumentSchema):
    address = EvmAddressField(required=True)


class SingleFileSchema(Schema):
    file = FileField(required=True)


class FileListSchema(Schema):
    files = fields.List(FileField(), required=True)


class Eth2ValidatorSchema(Schema):
    validator_index = fields.Integer(
        load_default=None,
        validate=webargs.validate.Range(
            min=0,
            error='Validator index must be an integer >= 0',
        ),
    )
    public_key = fields.String(load_default=None)
    ownership_percentage = FloatingPercentageField(load_default=ONE)

    @validates_schema
    def validate_eth2_validator_schema(
            self,
            data: dict[str, Any],
            **_kwargs: Any,
    ) -> None:
        validator_index = data.get('validator_index')
        public_key = data.get('public_key')
        if validator_index is None and public_key is None:
            raise ValidationError(
                'Need to provide either a validator index or a public key for an eth2 validator',
            )

        if public_key is not None:
            try:
                pubkey_bytes = hexstring_to_bytes(public_key)
            except DeserializationError as e:
                raise ValidationError(f'The given eth2 public key {public_key} is not valid hex') from e  # noqa: E501

            bytes_length = len(pubkey_bytes)
            if bytes_length != 48:
                raise ValidationError(
                    f'The given eth2 public key {public_key} has {bytes_length} '
                    f'bytes. Expected 48.',
                )

    @post_load
    def transform_data(
            self,
            data: dict[str, Any],
            **_kwargs: Any,
    ) -> Any:
        public_key = data.get('public_key')
        if public_key is not None and not public_key.startswith('0x'):
            # since we started storing eth2 pubkey with '0x' in eth2_deposits let's keep the format
            data['public_key'] = '0x' + public_key

        return data


class Eth2ValidatorPutSchema(AsyncQueryArgumentSchema, Eth2ValidatorSchema):
    ...


class Eth2ValidatorDeleteSchema(Schema):
    validators = DelimitedOrNormalList(fields.Integer(
        strict=True,
        validate=webargs.validate.Range(
            min=0,
            error='Validator index must be an integer >= 0',
        ),
    ), required=True)


class Eth2ValidatorPatchSchema(Schema):
    validator_index = fields.Integer(
        validate=webargs.validate.Range(
            min=0,
            error='Validator index must be an integer >= 0',
        ),
        required=True,
    )
    ownership_percentage = FloatingPercentageField(required=True)


class Eth2DailyStatsSchema(
        AsyncQueryArgumentSchema,
        TimestampRangeSchema,
        OnlyCacheQuerySchema,
        DBPaginationSchema,
        DBOrderBySchema,
):
    validators = fields.List(fields.Integer(), load_default=None)

    @validates_schema
    def validate_eth2_daily_stats_schema(
            self,
            data: dict[str, Any],
            **_kwargs: Any,
    ) -> None:
        valid_ordering_attr = {
            None,
            'timestamp',
            'validator_index',
            'pnl',
        }
        if (
            data['order_by_attributes'] is not None and
            not set(data['order_by_attributes']).issubset(valid_ordering_attr)
        ):
            error_msg = (
                f'order_by_attributes for eth2 daily stats can not be '
                f'{",".join(set(data["order_by_attributes"]) - valid_ordering_attr)}'
            )
            raise ValidationError(
                message=error_msg,
                field_name='order_by_attributes',
            )

    @post_load
    def make_eth2_daily_stats_query(
            self,
            data: dict[str, Any],
            **_kwargs: Any,
    ) -> dict[str, Any]:
        filter_query = Eth2DailyStatsFilterQuery.make(
            order_by_rules=create_order_by_rules_list(
                data=data,
                default_order_by_fields=['timestamp'],
                default_ascending=[False],
            ),
            limit=data['limit'],
            offset=data['offset'],
            from_ts=data['from_timestamp'],
            to_ts=data['to_timestamp'],
            validators=data['validators'],
        )
        return {
            'async_query': data['async_query'],
            'only_cache': data['only_cache'],
            'filter_query': filter_query,
        }


class StatisticsNetValueSchema(Schema):
    include_nfts = fields.Boolean(load_default=True)


class BinanceMarketsSchema(Schema):
    location = LocationField(
        limit_to=(Location.BINANCEUS, Location.BINANCE),
        load_default=Location.BINANCE,
    )


class AppInfoSchema(Schema):
    check_for_updates = fields.Boolean(load_default=False)


class IdentifiersListSchema(Schema):
    identifiers = fields.List(fields.Integer(), required=True)


class HistoryEventsDeletionSchema(IdentifiersListSchema):
    force_delete = fields.Boolean(load_default=False)


class AssetsImportingSchema(Schema):
    file = FileField(allowed_extensions=['.zip', '.json'], load_default=None)
    destination = DirectoryField(load_default=None)
    action = fields.String(
        validate=webargs.validate.OneOf(choices=('upload', 'download')),
        required=True,
    )

    @validates_schema
    def validate_schema(
            self,
            data: dict[str, Any],
            **_kwargs: Any,
    ) -> None:
        file = data.get('file')
        action = data.get('action')
        if action == 'upload' and file is None:
            raise ValidationError(
                message='A file has to be provided when action is upload',
                field_name='action',
            )


class AssetsImportingFromFormSchema(Schema):
    file = FileField(allowed_extensions=['.zip', '.json'], required=True)


class ReverseEnsSchema(AsyncIgnoreCacheQueryArgumentSchema):
    ethereum_addresses = fields.List(EvmAddressField(), required=True)


class OptionalAddressesListSchema(Schema):
    addresses = fields.List(EvmAddressField(required=True), load_default=None)


class AddressWithOptionalBlockchainSchema(Schema):
    address = EvmAddressField(required=True)
    blockchain = BlockchainField(load_default=None)

    @post_load()
    def transform_data(
            self,
            data: dict[str, Any],
            **_kwargs: Any,
    ) -> Any:
        return OptionalChainAddress(
            address=data['address'],
            blockchain=data['blockchain'],
        )


class OptionalAddressesWithBlockchainsListSchema(Schema):
    addresses = fields.List(fields.Nested(AddressWithOptionalBlockchainSchema), load_default=None)


class BaseAddressbookSchema(Schema):
    book_type = SerializableEnumField(enum_class=AddressbookType, required=True)


class AddressbookAddressesSchema(
    BaseAddressbookSchema,
    OptionalAddressesWithBlockchainsListSchema,
):
    ...


class AddressbookEntrySchema(Schema):
    address = EvmAddressField(required=True)
    name = fields.String(required=True)
    # Need None option here in case the user wants to update all the entries for the address.
    blockchain = BlockchainField(load_default=None)

    @post_load()
    def transform_data(
            self,
            data: dict[str, Any],
            **_kwargs: Any,
    ) -> Any:
        return AddressbookEntry(
            address=data['address'],
            name=data['name'],
            blockchain=data['blockchain'],
        )


class AddressbookUpdateSchema(BaseAddressbookSchema):
    entries = NonEmptyList(fields.Nested(AddressbookEntrySchema), required=True)


class SnapshotImportingSchema(Schema):
    balances_snapshot_file = FileField(allowed_extensions=['.csv'], required=True)
    location_data_snapshot_file = FileField(allowed_extensions=['.csv'], required=True)


class SnapshotQuerySchema(SnapshotTimestampQuerySchema):
    action = fields.String(
        validate=webargs.validate.OneOf(choices=('export', 'download')),
        load_default=None,
    )
    path = DirectoryField(load_default=None)

    @validates_schema
    def validate_schema(
            self,
            data: dict[str, Any],
            **_kwargs: Any,
    ) -> None:
        path = data.get('path')
        action = data.get('action')
        if action == 'export' and path is None:
            raise ValidationError(
                message='A path has to be provided when action is export',
                field_name='action',
            )


class BalanceSnapshotSchema(Schema):
    timestamp = TimestampField(required=True)
    category = SerializableEnumField(enum_class=BalanceType, required=True)
    asset_identifier = AssetField(
        expected_type=Asset,
        required=True,
        form_with_incomplete_data=True,
    )
    amount = AmountField(required=True)
    usd_value = AmountField(required=True)

    @post_load
    def make_balance(
            self,
            data: dict[str, Any],
            **_kwargs: Any,
    ) -> DBAssetBalance:
        return DBAssetBalance(
            category=data['category'],
            time=data['timestamp'],
            asset=data['asset_identifier'],
            amount=data['amount'],
            usd_value=data['usd_value'],
        )


class LocationDataSnapshotSchema(Schema):
    timestamp = TimestampField(required=True)
    location = LocationField(required=True)
    usd_value = AmountField(required=True)

    @post_load
    def make_location_data(
            self,
            data: dict[str, Any],
            **_kwargs: Any,
    ) -> LocationData:
        return LocationData(
            time=data['timestamp'],
            location=data['location'].serialize_for_db(),
            usd_value=str(data['usd_value']),
        )


class SnapshotEditingSchema(Schema):
    timestamp = TimestampField(required=True)
    balances_snapshot = fields.List(
        fields.Nested(BalanceSnapshotSchema),
        required=True,
        validate=webargs.validate.Length(min=1),
    )
    location_data_snapshot = fields.List(
        fields.Nested(LocationDataSnapshotSchema),
        required=True,
        validate=webargs.validate.Length(min=1),
    )

    @validates_schema
    def validate_schema(
            self,
            data: dict[str, Any],
            **_kwargs: Any,
    ) -> None:
        if not data['timestamp'] == data['balances_snapshot'][0].time == data['location_data_snapshot'][0].time:  # noqa: E501
            raise ValidationError(
                f'timestamp provided {data["timestamp"]} is not the same as the '
                f'one for the entries provided.',
            )


class RpcNodeSchema(Schema):
    blockchain = BlockchainField(required=True, exclude_types=(SupportedBlockchain.ETHEREUM_BEACONCHAIN,))  # noqa: E501


class RpcAddNodeSchema(Schema):
    blockchain = BlockchainField(required=True, exclude_types=(SupportedBlockchain.ETHEREUM_BEACONCHAIN,))  # noqa: E501
    name = fields.String(
        required=True,
        validate=webargs.validate.NoneOf(
            iterable=['', ETHEREUM_ETHERSCAN_NODE_NAME],
            error=f"Name can't be empty or {ETHEREUM_ETHERSCAN_NODE_NAME}",
        ),
    )
    endpoint = fields.String(required=True)
    owned = fields.Boolean(load_default=False)
    weight = FloatingPercentageField(required=True)
    active = fields.Boolean(load_default=False)


class RpcNodeEditSchema(RpcAddNodeSchema):
    def __init__(self, dbhandler: 'DBHandler') -> None:
        super().__init__()
        self.dbhandler = dbhandler

    name = fields.String(
        required=True,
        validate=webargs.validate.NoneOf(
            iterable=[''],
            error="Name can't be empty",
        ),
    )
    identifier = fields.Integer(required=True)

    @validates_schema
    def validate_schema(
            self,
            data: dict[str, Any],
            **_kwargs: Any,
    ) -> None:
        endpoint_is_given = len(data['endpoint'].strip()) != 0
        if self.dbhandler.is_etherscan_node(data['identifier']):
            if endpoint_is_given:
                raise ValidationError(
                    field_name='endpoint',
                    message='It is not allowed to modify the etherscan node endpoint',
                )
            if data['name'] not in (
                ETHEREUM_ETHERSCAN_NODE_NAME,
                OPTIMISM_ETHERSCAN_NODE_NAME,
                POLYGON_POS_ETHERSCAN_NODE_NAME,
                ARBITRUM_ONE_ETHERSCAN_NODE_NAME,
            ):
                raise ValidationError(
                    message="Can't change the etherscan node name",
                    field_name='name',
                )
        elif endpoint_is_given is False:
            raise ValidationError(
                field_name='endpoint',
                message='endpoint can be empty only for etherscan',
            )


class RpcNodeListDeleteSchema(Schema):
    blockchain = BlockchainField(required=True, exclude_types=(SupportedBlockchain.ETHEREUM_BEACONCHAIN,))  # noqa: E501
    identifier = fields.Integer(required=True)

    @validates_schema
    def validate_schema(
            self,
            data: dict[str, Any],
            **_kwargs: Any,
    ) -> None:
        if data['identifier'] == 1:
            raise ValidationError(
                message="Can't delete the etherscan node",
                field_name='identifier',
            )


class DetectTokensSchema(
    AsyncQueryArgumentSchema,
    OnlyCacheQuerySchema,
    OptionalAddressesListSchema,
):
    blockchain = BlockchainField(required=True, exclude_types=list(NON_EVM_CHAINS))


class UserNotesPutSchema(Schema):
    title = fields.String(required=True)
    content = fields.String(required=True)
    location = fields.String(required=True)
    is_pinned = fields.Boolean(required=True)


class UserNotesPatchSchema(UserNotesPutSchema, IntegerIdentifierSchema):
    last_update_timestamp = TimestampField(required=True)

    @post_load
    def make_user_note(self, data: dict[str, Any], **_kwargs: Any) -> dict[str, UserNote]:
        return {'user_note': UserNote.deserialize(data)}


class UserNotesGetSchema(TimestampRangeSchema, DBPaginationSchema, DBOrderBySchema):
    title_substring = fields.String(load_default=None)
    location = fields.String(load_default=None)

    @post_load
    def make_user_notes_query(
            self,
            data: dict[str, Any],
            **_kwargs: Any,
    ) -> dict[str, Any]:
        filter_query = UserNotesFilterQuery.make(
            order_by_rules=create_order_by_rules_list(
                data,
                default_order_by_fields=['last_update_timestamp'],
                default_ascending=[False],
            ),
            limit=data['limit'],
            offset=data['offset'],
            from_ts=data['from_timestamp'],
            to_ts=data['to_timestamp'],
            location=data['location'],
            substring_search=data['title_substring'],
        )
        return {
            'filter_query': filter_query,
        }


class CustomAssetsQuerySchema(DBPaginationSchema, DBOrderBySchema):
    name = fields.String(load_default=None)
    identifier = fields.String(load_default=None)
    custom_asset_type = fields.String(load_default=None)

    @post_load
    def make_custom_assets_query(
            self,
            data: dict[str, Any],
            **_kwargs: Any,
    ) -> dict[str, Any]:
        filter_query = CustomAssetsFilterQuery.make(
            limit=data['limit'],
            offset=data['offset'],
            order_by_rules=create_order_by_rules_list(
                data=data,
                default_order_by_fields=['name'],
                is_ascending_by_default=True,
            ),
            name=data['name'],
            identifier=data['identifier'],
            custom_asset_type=data['custom_asset_type'],
        )
        return {'filter_query': filter_query}


class NFTLpFilterSchema(Schema):
    lps_handling = SerializableEnumField(
        enum_class=NftLpHandling,
        load_default=NftLpHandling.ALL_NFTS,
    )


class NFTFilterQuerySchema(
        NFTLpFilterSchema,
        AsyncIgnoreCacheQueryArgumentSchema,
        DBPaginationSchema,
        DBOrderBySchema,
):
    owner_addresses = fields.List(EvmAddressField(required=True), load_default=None)
    name = fields.String(load_default=None)
    collection_name = fields.String(load_default=None)
    ignored_assets_handling = SerializableEnumField(enum_class=IgnoredAssetsHandling, load_default=IgnoredAssetsHandling.NONE)  # noqa: E501

    def __init__(self, chains_aggregator: 'ChainsAggregator') -> None:
        super().__init__()
        self.chains_aggregator = chains_aggregator
        self.db = chains_aggregator.database

    @post_load
    def make_nft_filter_query(
            self,
            data: dict[str, Any],
            **_kwargs: Any,
    ) -> dict[str, Any]:
        owner_addresses = self.chains_aggregator.queried_addresses_for_module('nfts') if data['owner_addresses'] is None else data['owner_addresses']  # noqa: E501
        filter_query = NFTFilterQuery.make(
            order_by_rules=create_order_by_rules_list(
                data=data,
                default_order_by_fields=['name'],
            ),
            limit=data['limit'],
            offset=data['offset'],
            owner_addresses=owner_addresses,
            name=data['name'],
            collection_name=data['collection_name'],
            ignored_assets_handling=data['ignored_assets_handling'],
            lps_handling=data['lps_handling'],
        )
        return {
            'async_query': data['async_query'],
            'ignore_cache': data['ignore_cache'],
            'filter_query': filter_query,
        }


class EventDetailsQuerySchema(Schema):
    identifier = fields.Integer(required=True)


class EvmTransactionHashAdditionSchema(AsyncQueryArgumentSchema):
    evm_chain = EvmChainNameField(required=True, limit_to=list(EVM_CHAIN_IDS_WITH_TRANSACTIONS))
    tx_hash = EVMTransactionHashField(required=True)
    associated_address = EvmAddressField(required=True)

    def __init__(self, db: 'DBHandler') -> None:
        super().__init__()
        self.db = db

    @validates_schema
    def validate_schema(
            self,
            data: dict[str, Any],
            **_kwargs: Any,
    ) -> None:
        """This validation does the following:
        - Checks that the `tx_hash` is not present in the db for the specified `evm_chain`.
        - Checks that the `associated_address` is tracked by rotki.
        """
        with self.db.conn.read_ctx() as cursor:
            tx_count = cursor.execute(
                'SELECT COUNT(*) FROM evm_transactions WHERE tx_hash=? AND chain_id=?',
                (data['tx_hash'], data['evm_chain'].serialize_for_db()),
            ).fetchone()[0]
            if tx_count > 0:
                raise ValidationError(
                    message=f'tx_hash {data["tx_hash"].hex()} for {data["evm_chain"]} already present in the database',  # noqa: E501
                    field_name='tx_hash',
                )

            accounts_count = cursor.execute(
                'SELECT COUNT(*) FROM blockchain_accounts WHERE blockchain=? AND account=?',
                (data['evm_chain'].to_blockchain().value, data['associated_address']),
            ).fetchone()[0]
            if accounts_count == 0:
                raise ValidationError(
                    message=f'address {data["associated_address"]} provided is not tracked by rotki for {data["evm_chain"]}',  # noqa: E501
                    field_name='associated_address',
                )


class BinanceSavingsSchema(BaseStakingQuerySchema):
    location = LocationField(
        required=True,
        limit_to=(Location.BINANCE, Location.BINANCEUS),
    )

    @post_load
    def make_binance_savings_query(
            self,
            data: dict[str, Any],
            **_kwargs: Any,
    ) -> dict[str, Any]:
        location = data['location']
        query_dict = self._make_query(
            location=location,
            data=data,
            event_types=[HistoryEventType.RECEIVE],
            query_event_subtypes=[HistoryEventSubType.INTEREST_PAYMENT],
            value_event_subtypes=[HistoryEventSubType.INTEREST_PAYMENT],
            exclude_event_subtypes=None,
        )
        query_dict.update({'location': location})
        return query_dict


class EnsAvatarsSchema(Schema):
    ens_name = fields.String(required=True, validate=lambda x: x.endswith('.eth'))


class ClearCacheSchema(Schema):
    cache_type = fields.String(
        required=True,
        validate=[validate.OneOf({'icons', 'avatars'})],
    )

    class Meta:
        # this is to allow further validation depending on cache_type
        unknown = marshmallow.EXCLUDE


class ClearIconsCacheSchema(Schema):
    entries = fields.List(
        AssetField(
            required=True,
            expected_type=Asset,
            form_with_incomplete_data=True,
        ),
        load_default=None,
    )


class ClearAvatarsCacheSchema(Schema):
    entries = fields.List(
        fields.String(required=True, validate=lambda x: x.endswith('.eth')),
        load_default=None,
    )


class EthStakingHistoryStats(Schema):
    """Schema for querying ethereum staking history stats"""
    addresses = DelimitedOrNormalList(EvmAddressField, load_default=None)
    validator_indices = DelimitedOrNormalList(fields.Integer(), load_default=None)


class EthStakingHistoryStatsProfit(EthStakingHistoryStats, TimestampRangeSchema):
    """Schema for querying ethereum staking history stats"""

    def __init__(self, chains_aggregator: 'ChainsAggregator') -> None:
        super().__init__()
        self.chains_aggregator = chains_aggregator

    @post_load
    def make_history_event_filter(
            self,
            data: dict[str, Any],
            **_kwargs: Any,
    ) -> dict[str, Any]:
        if (addresses := data['addresses']) is None:
            addresses = self.chains_aggregator.queried_addresses_for_module('eth2')

        common_arguments = {
            'from_ts': data['from_timestamp'],
            'to_ts': data['to_timestamp'],
            'location_labels': addresses,
            'validator_indices': data['validator_indices'],
        }

        withdrawals_filter_query = EthStakingEventFilterQuery.make(
            **common_arguments,
            event_types=[HistoryEventType.STAKING],
            event_subtypes=[HistoryEventSubType.REMOVE_ASSET],
            entry_types=IncludeExcludeFilterData(values=[HistoryBaseEntryType.ETH_WITHDRAWAL_EVENT]),  # noqa: E501
        )
        execution_filter_query = EthStakingEventFilterQuery.make(
            **common_arguments,
            event_types=[HistoryEventType.STAKING],
            event_subtypes=[HistoryEventSubType.BLOCK_PRODUCTION, HistoryEventSubType.MEV_REWARD],
            entry_types=IncludeExcludeFilterData(values=[HistoryBaseEntryType.ETH_BLOCK_EVENT]),
        )

        return {
            'withdrawals_filter_query': withdrawals_filter_query,
            'execution_filter_query': execution_filter_query,
        }


class EthStakingHistoryStatsDetails(EthStakingHistoryStats, AsyncIgnoreCacheQueryArgumentSchema):
    """Schema for querying ethereum staking history details"""<|MERGE_RESOLUTION|>--- conflicted
+++ resolved
@@ -38,13 +38,9 @@
     get_substrate_address_from_public_key,
     is_valid_substrate_address,
 )
-from rotkehlchen.constants import ONE, ZERO
 from rotkehlchen.constants.assets import A_ETH, A_ETH2
-<<<<<<< HEAD
-=======
 from rotkehlchen.constants.misc import ONE, ZERO
 from rotkehlchen.constants.resolver import EVM_CHAIN_DIRECTIVE
->>>>>>> ca249c07
 from rotkehlchen.data_import.manager import DataImportSource
 from rotkehlchen.db.filtering import (
     AssetMovementsFilterQuery,
