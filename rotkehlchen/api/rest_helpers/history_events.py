--- conflicted
+++ resolved
@@ -42,13 +42,8 @@
             events_db=events_db,
             write_cursor=write_cursor,
             events=events,
-<<<<<<< HEAD
-            identifiers=identifiers,  # type: ignore[arg-type]  # will not be none for evm swaps
+            identifiers=identifiers,  # type: ignore[arg-type]  # will not be none for swaps
             group_identifier=group_identifier,
-=======
-            identifiers=identifiers,  # type: ignore[arg-type]  # will not be none for swaps
-            event_identifier=event_identifier,
->>>>>>> 7342c4ad
         )
         return
 
