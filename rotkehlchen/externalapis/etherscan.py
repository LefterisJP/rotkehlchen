--- conflicted
+++ resolved
@@ -268,12 +268,7 @@
         backoff_limit = cached_settings.get_query_retry_limit()  # max time spent trying to get a response from etherscan in case of rate limits  # noqa: E501
         response = None
         while backoff < backoff_limit:
-<<<<<<< HEAD
-            response = None
             log.debug(f'Querying {self.chain} etherscan: {self.api_url} with params: {params}')
-=======
-            log.debug(f'Querying {self.chain} etherscan: {query_str}')
->>>>>>> 39a83dc1
             try:
                 response = self.session.get(url=self.api_url, params=params, timeout=timeout)
             except requests.exceptions.RequestException as e:
