--- conflicted
+++ resolved
@@ -118,17 +118,11 @@
             SupportedBlockchain.BASE,
             SupportedBlockchain.GNOSIS,
             SupportedBlockchain.SCROLL,
-<<<<<<< HEAD
         ) else f'api-{base_url}'
         self.api_url: str = ''
         self.base_query_args: dict[str, str] = {}
         self.toggle_base_attributes()
-        self.session = requests.session()
-=======
-        ) else 'api-'
-        self.base_url = base_url
         self.session = create_session()
->>>>>>> 9ef112e2
         self.warning_given = False
         set_user_agent(self.session)
         self.timestamp_to_block_cache: LRUCacheWithRemove[Timestamp, int] = LRUCacheWithRemove(maxsize=32)  # noqa: E501
