--- conflicted
+++ resolved
@@ -24,11 +24,7 @@
     DecodingOutput,
 )
 from rotkehlchen.chain.evm.decoding.types import CounterpartyDetails
-<<<<<<< HEAD
-from rotkehlchen.chain.evm.decoding.utils import maybe_reshuffle_events
 from rotkehlchen.chain.evm.proxies_inquirer import ProxyType
-=======
->>>>>>> 9a113550
 from rotkehlchen.chain.evm.types import string_to_evm_address
 from rotkehlchen.constants import ZERO
 from rotkehlchen.constants.assets import (
@@ -110,14 +106,8 @@
         self.base = base_tools
         self.dai = A_DAI.resolve_to_evm_token()
         self.sai = A_SAI.resolve_to_evm_token()
-<<<<<<< HEAD
-        self.sdai = A_SDAI.resolve_to_evm_token()
         self.makerdao_cdp_manager = self.evm_inquirer.contracts.contract(string_to_evm_address('0x5ef30b9986345249bc32d8928B7ee64DE9435E39'))  # noqa: E501
         self.makerdao_dai_join = self.evm_inquirer.contracts.contract(DAI_JOIN_ADDRESS)
-=======
-        self.makerdao_cdp_manager = self.ethereum.contracts.contract(string_to_evm_address('0x5ef30b9986345249bc32d8928B7ee64DE9435E39'))  # noqa: E501
-        self.makerdao_dai_join = self.ethereum.contracts.contract(DAI_JOIN_ADDRESS)
->>>>>>> 9a113550
 
     def _get_address_or_proxy(self, address: ChecksumEvmAddress) -> ChecksumEvmAddress | None:
         if self.base.is_tracked(address):
@@ -532,69 +522,6 @@
 
         return DEFAULT_DECODING_OUTPUT
 
-<<<<<<< HEAD
-    def decode_sdai_events(self, context: DecoderContext) -> DecodingOutput:
-        if context.tx_log.topics[0] == SDAI_DEPOSIT:  # DAI -> SDAI: owner receives sdai
-            owner_address = self._get_address_or_proxy(bytes_to_address(context.tx_log.topics[2]))
-            to_address = owner_address
-            from_address: ChecksumEvmAddress | None = self.sdai.evm_address
-        elif context.tx_log.topics[0] == SDAI_REDEEM:  # SDAI -> DAI: owner deposits sdai
-            owner_address = self._get_address_or_proxy(bytes_to_address(context.tx_log.topics[3]))
-            from_address = owner_address
-            to_address = self.sdai.evm_address
-        else:
-            return DEFAULT_DECODING_OUTPUT
-
-        if from_address is None or to_address is None:
-            return DEFAULT_DECODING_OUTPUT
-
-        amount = asset_normalized_value(
-            amount=int.from_bytes(context.tx_log.data[32:64]),
-            asset=self.sdai,
-        )
-        if amount == ZERO:
-            return DEFAULT_DECODING_OUTPUT
-
-        if owner_address == from_address:
-            event_type = HistoryEventType.DEPOSIT
-            event_subtype = HistoryEventSubType.DEPOSIT_ASSET
-            notes = f'Return {amount} sDAI to sDAI contract'
-        else:
-            event_type = HistoryEventType.WITHDRAWAL
-            event_subtype = HistoryEventSubType.REMOVE_ASSET
-            notes = f'Withdraw {amount} sDAI from sDAI contract'
-
-        transfer = self.base.make_event_from_transaction(
-            transaction=context.transaction,
-            tx_log=context.tx_log,
-            event_type=event_type,
-            event_subtype=event_subtype,
-            asset=self.sdai,
-            amount=amount,
-            location_label=owner_address,
-            notes=notes,
-            address=self.sdai.evm_address,
-            counterparty=CPT_SDAI,
-        )
-
-        for event in context.decoded_events:
-            if event.event_subtype == HistoryEventSubType.NONE:
-                incoming_event = event.event_type == HistoryEventType.RECEIVE
-                event.event_type = HistoryEventType.WITHDRAWAL if incoming_event else HistoryEventType.DEPOSIT  # noqa: E501
-                event.event_subtype = HistoryEventSubType.REMOVE_ASSET if incoming_event else HistoryEventSubType.DEPOSIT_ASSET  # noqa: E501
-                verb, preposition = ('Withdraw', 'from') if incoming_event else ('Deposit', 'to')
-                event.notes = f'{verb} {event.amount} DAI {preposition} sDAI contract'
-                event.address = self.sdai.evm_address
-                event.counterparty = CPT_SDAI
-                deposit_event, receive_event = (transfer, event) if incoming_event else (event, transfer)  # noqa: E501
-                maybe_reshuffle_events(
-                    ordered_events=[deposit_event, receive_event],
-                    events_list=context.decoded_events,
-                )
-        return DecodingOutput(events=[transfer], action_items=[])
-
-=======
->>>>>>> 9a113550
     def decode_saidai_migration(self, context: DecoderContext) -> DecodingOutput:
         if context.tx_log.topics[0] == ERC20_OR_ERC721_TRANSFER:
             to_address = bytes_to_address(context.tx_log.topics[2])
