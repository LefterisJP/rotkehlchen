import sqlite3
from collections.abc import Generator
from contextlib import contextmanager
from typing import TYPE_CHECKING

from pysqlcipher3 import dbapi2

from rotkehlchen.errors.misc import InputError
from rotkehlchen.globaldb.handler import GlobalDBHandler
from rotkehlchen.types import (
    ANY_BLOCKCHAIN_ADDRESSBOOK_VALUE,
    AddressbookEntry,
    AddressbookType,
    ChecksumEvmAddress,
    OptionalChainAddress,
    SupportedBlockchain,
)

if TYPE_CHECKING:
    from rotkehlchen.db.dbhandler import DBHandler
    from rotkehlchen.db.drivers.gevent import DBCursor
    from rotkehlchen.db.filtering import AddressbookFilterQuery


class DBAddressbook:

    def __init__(self, db_handler: 'DBHandler') -> None:
        self.db = db_handler

    @contextmanager
    def read_ctx(self, book_type: AddressbookType) -> Generator['DBCursor', None, None]:
        if book_type == AddressbookType.GLOBAL:
            with GlobalDBHandler().conn.read_ctx() as cursor:
                yield cursor
                return
        # else
        with self.db.conn.read_ctx() as cursor:
            yield cursor

    @contextmanager
    def write_ctx(self, book_type: AddressbookType) -> Generator['DBCursor', None, None]:
        if book_type == AddressbookType.GLOBAL:
            with GlobalDBHandler().conn.write_ctx() as cursor:
                yield cursor
                return
        # else
        with self.db.user_write() as cursor:
            yield cursor

    def get_addressbook_entries(
            self,
            cursor: 'DBCursor',
            filter_query: 'AddressbookFilterQuery',
    ) -> tuple[list[AddressbookEntry], int]:
        """
        Returns paginated addressbook entries for the given pairs (address, blockchain).
        If blockchain is None for a given pair, returns all entries for the pair's address.
        """
        query, bindings = filter_query.prepare(with_pagination=False) if filter_query is not None else ('', [])  # noqa: E501
        query = 'SELECT COUNT(*) FROM address_book ' + query
        total_found_result: int = cursor.execute(query, bindings).fetchone()[0]

        query, bindings = filter_query.prepare() if filter_query is not None else ('', [])
        query = 'SELECT address, name, blockchain FROM address_book ' + query
        cursor.execute(query, bindings)
        entries = [
            AddressbookEntry(
                address=ChecksumEvmAddress(address),
                name=name,
                blockchain=SupportedBlockchain(blockchain_str) if blockchain_str != ANY_BLOCKCHAIN_ADDRESSBOOK_VALUE else None,  # noqa: E501
            ) for address, name, blockchain_str in cursor
        ]
        return entries, total_found_result

    def add_addressbook_entries(
            self,
            write_cursor: 'DBCursor',
            entries: list[AddressbookEntry],
    ) -> None:
        """
        Add every entry of entries to the address book table.
        If blockchain is None then make sure that the same address doesn't appear in combination
        with other blockchain values.
        """
        # We iterate here with for loop instead of executemany in order to catch
        # which identifier is duplicated
        for entry in entries:
            try:
                # in the case of given blockchain being None delete any other entry for that
                # address since they are rendered redundant
                if entry.blockchain is None:
                    write_cursor.execute(
<<<<<<< HEAD
                        'DELETE FROM address_book where address=?',
                        (entry.address,),
=======
                        'DELETE FROM address_book where address=? AND blockchain IS NOT ?',
                        (entry.address, ANY_BLOCKCHAIN_ADDRESSBOOK_VALUE),
>>>>>>> 3899babc
                    )

                write_cursor.execute(
                    'INSERT INTO address_book (address, name, blockchain) VALUES (?, ?, ?)',
                    entry.serialize_for_db(),
                )
            # Handling both private db (pysqlcipher) and global db (raw sqlite3)
            except (dbapi2.IntegrityError, sqlite3.IntegrityError) as e:  # pylint: disable=no-member
                raise InputError(
                    f'{entry} already exists in the address book. Identifier must be unique.',
                ) from e

    def update_addressbook_entries(
            self,
            book_type: AddressbookType,
            entries: list[AddressbookEntry],
    ) -> None:
        """Updates names of addressbook entries."""
        with self.write_ctx(book_type) as write_cursor:
            for entry in entries:
                query = 'UPDATE address_book SET name = ? WHERE address = ? AND blockchain IS ?'
                bindings = (entry.name, entry.address, entry.blockchain.value if entry.blockchain else ANY_BLOCKCHAIN_ADDRESSBOOK_VALUE)  # noqa: E501
                write_cursor.execute(query, bindings)
                if write_cursor.rowcount == 0:
                    raise InputError(
                        f'Entry with address "{entry.address}" and blockchain {entry.blockchain} '
                        f"doesn't exist in the address book. So it cannot be modified.",
                    )

    def delete_addressbook_entries(
            self,
            book_type: AddressbookType,
            chain_addresses: list[OptionalChainAddress],
    ) -> None:
        """Delete addressbook entries.
        May raise:
        - InputError: if any of the addresses that need to be deleted is not present in the
        addressbook
        """
        # fist check that all addresses exist locally. Since each address can have multiple
        # blockchains entries we need to count them before trying to delete
        addresses = {chain_address.address for chain_address in chain_addresses}
        with self.read_ctx(book_type) as read_cursor:
            read_cursor.execute(
                f'SELECT DISTINCT address FROM address_book WHERE address IN ({",".join("?" * len(chain_addresses))})',  # noqa: E501
                list(addresses),
            )
            db_addresses = {row[0] for row in read_cursor}
            if len(addresses) != len(db_addresses):
                raise InputError(f'Addresses {addresses} are not present in the database')

        delete_without_blockchain = 'DELETE FROM address_book WHERE address = ?'
        delete_with_blockchain = delete_without_blockchain + ' AND blockchain IS ?'
        bindings_without_blockchain = []
        binding_with_blockchain = []
        for address, blockchain in chain_addresses:
            if blockchain is not None:
                binding_with_blockchain.append((address, blockchain.value))
            else:
                bindings_without_blockchain.append((address,))

        with self.write_ctx(book_type) as write_cursor:
            if len(binding_with_blockchain) != 0:
                write_cursor.executemany(delete_with_blockchain, binding_with_blockchain)
                if write_cursor.rowcount != len(binding_with_blockchain):
                    raise InputError('One or more of the addresses with blockchains provided do not exist in the database')  # noqa: E501
            if len(bindings_without_blockchain) != 0:
                # In this case it can happen that we delete more entries than addresses because
                # each address has one or more rows
                write_cursor.executemany(delete_without_blockchain, bindings_without_blockchain)

    def get_addressbook_entry_name(
            self,
            book_type: AddressbookType,
            chain_address: OptionalChainAddress,
    ) -> str | None:
        """
        Returns the name for the specified address and blockchain.
        It will search for the pair of address and the exact blockchain (or null).
        If it's not found, it will search for the pair of address
        with blockchain=NULL (meaning, for all chains).
        Otherwise, it will return None.

        The `ORDER BY` part on the query is to prioritize the one with exact blockchain
        instead of the NULL one.
        """
        with self.read_ctx(book_type) as read_cursor:
            read_cursor.execute(
                'SELECT name FROM address_book WHERE address=? AND (blockchain IS ? OR blockchain IS ?) ORDER BY blockchain DESC',  # noqa: E501
                (
                    chain_address.address,
                    chain_address.blockchain.value if chain_address.blockchain is not None else ANY_BLOCKCHAIN_ADDRESSBOOK_VALUE,  # noqa: E501
                    ANY_BLOCKCHAIN_ADDRESSBOOK_VALUE,
                ),
            )
            result = read_cursor.fetchone()

        return None if result is None else result[0]<|MERGE_RESOLUTION|>--- conflicted
+++ resolved
@@ -90,13 +90,8 @@
                 # address since they are rendered redundant
                 if entry.blockchain is None:
                     write_cursor.execute(
-<<<<<<< HEAD
-                        'DELETE FROM address_book where address=?',
-                        (entry.address,),
-=======
                         'DELETE FROM address_book where address=? AND blockchain IS NOT ?',
                         (entry.address, ANY_BLOCKCHAIN_ADDRESSBOOK_VALUE),
->>>>>>> 3899babc
                     )
 
                 write_cursor.execute(
