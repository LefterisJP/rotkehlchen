from contextlib import ExitStack
from pathlib import Path
from typing import TYPE_CHECKING
from unittest.mock import MagicMock, patch

import pytest
import requests

from rotkehlchen.constants.misc import AVATARIMAGESDIR_NAME, IMAGESDIR_NAME
from rotkehlchen.db.ens import DBEns
from rotkehlchen.tests.utils.api import (
    api_url_for,
    assert_proper_response,
    assert_proper_sync_response_with_result,
)
from rotkehlchen.tests.utils.factories import make_evm_address
from rotkehlchen.types import ProtocolsWithCache
from rotkehlchen.utils.misc import ts_now

if TYPE_CHECKING:
    from rotkehlchen.api.server import APIServer


@pytest.mark.vcr(filter_query_parameters=['apikey'])
@pytest.mark.parametrize('use_clean_caching_directory', [True])
def test_icons_and_avatars_cache_deletion(rotkehlchen_api_server: 'APIServer') -> None:
    """Checks that clearing the cache for avatars and icons work as expected."""
    icons_dir = rotkehlchen_api_server.rest_api.rotkehlchen.icon_manager.icons_dir
    data_dir = rotkehlchen_api_server.rest_api.rotkehlchen.data_dir
    avatars_dir = data_dir / IMAGESDIR_NAME / AVATARIMAGESDIR_NAME
    avatars_dir.mkdir(exist_ok=True)

    dbens = DBEns(rotkehlchen_api_server.rest_api.rotkehlchen.data.db)
    with dbens.db.user_write() as write_cursor:
        dbens.add_ens_mapping(
            write_cursor=write_cursor,
            address=make_evm_address(),
            name='nebolax.eth',
            now=ts_now(),
        )

        write_cursor.execute(
            'UPDATE ens_mappings SET last_avatar_update=? WHERE ens_name=?',
            (ts_now(), 'nebolax.eth'),
        )

    # populate icons dir
    Path(f'{icons_dir}/ETH_small.png').write_bytes(b'')
    Path(f'{icons_dir}/BTC_small.png').write_bytes(b'')
    Path(f'{icons_dir}/AVAX_small.png').write_bytes(b'')
    # also add an avatar, to make sure it's not deleted when icons are
    Path(f'{avatars_dir}/me.eth.png').write_bytes(b'')

    assert len([i for i in icons_dir.iterdir() if i.is_file()]) == 3
    response = requests.post(
        api_url_for(
            rotkehlchen_api_server,
            'clearcacheresource',
            cache_type='icons',
        ), json={
            'entries': ['ETH'],
        },
    )
    assert_proper_response(response)
    assert len([i for i in icons_dir.iterdir() if i.is_file()]) == 2
    assert len([i for i in avatars_dir.iterdir() if i.is_file()]) == 1

    # delete icons cache completely
    response = requests.post(
        api_url_for(
            rotkehlchen_api_server,
            'clearcacheresource',
            cache_type='icons',
        ),
    )
    assert_proper_response(response)
    assert len([i for i in icons_dir.iterdir() if i.is_file()]) == 0
    assert len([i for i in avatars_dir.iterdir() if i.is_file()]) == 1

    # populate avatars dir to test the cache deletion
    Path(f'{avatars_dir}/ava.eth.png').write_bytes(b'')
    Path(f'{avatars_dir}/prettyirrelevant.eth.png').write_bytes(b'')
    Path(f'{avatars_dir}/nebolax.eth.png').write_bytes(b'')

    assert len([i for i in avatars_dir.iterdir() if i.is_file()]) == 4
    response = requests.post(
        api_url_for(
            rotkehlchen_api_server,
            'clearcacheresource',
            cache_type='avatars',
        ), json={
            'entries': ['ava.eth'],
        },
    )
    assert_proper_response(response)
    assert len([i for i in avatars_dir.iterdir() if i.is_file()]) == 3

    # delete avatars cache completely
    response = requests.post(
        api_url_for(
            rotkehlchen_api_server,
            'clearcacheresource',
            cache_type='avatars',
        ),
    )
    assert_proper_response(response)
    assert len([i for i in avatars_dir.iterdir() if i.is_file()]) == 0

    # now try fetching the avatar and see it works
    response = requests.get(
        api_url_for(
            rotkehlchen_api_server,
            'ensavatarsresource',
            ens_name='nebolax.eth',
        ),
    )
    assert response.status_code == 200
    assert response.headers['Content-Type'] == 'image/png'


def test_protocol_data_refresh(rotkehlchen_api_server: 'APIServer') -> None:
    """Tests that refreshing the protocol data works as expected"""
    response = requests.get(api_url_for(
        rotkehlchen_api_server,
        'protocoldatarefreshresource',
    ))
    result = assert_proper_sync_response_with_result(response)
    assert {
        'curve',
        'velodrome',
        'convex',
        'aerodrome',
        'gearbox',
        'yearn',
        'maker',
        'eth withdrawals',
        'eth blocks',
        'spark',
        'balancer v1',
        'balancer v2',
<<<<<<< HEAD
        'balancer v3',
=======
        'merkl',
        'beefy finance',
>>>>>>> 623d5112
    }.issubset(set(result))

    with ExitStack() as stack:
        stack.enter_context(patch(
            'rotkehlchen.chain.evm.node_inquirer.should_update_protocol_cache',
            new=MagicMock(return_value=False),
        ))
        patched_convex_query = stack.enter_context(patch(
            'rotkehlchen.api.rest.query_convex_data',
            new=MagicMock(),
        ))
        patched_curve_query = stack.enter_context(patch(
            'rotkehlchen.api.rest.query_curve_data',
            new=MagicMock(),
        ))
        patched_velodrome_query = stack.enter_context(patch(
            'rotkehlchen.api.rest.query_velodrome_like_data',
            new=MagicMock(),
        ))
        patched_gearbox_query = stack.enter_context(patch(
            'rotkehlchen.api.rest.query_gearbox_data',
            new=MagicMock(),
        ))
        patched_query_yearn_vaults = stack.enter_context(patch(
            'rotkehlchen.api.rest.query_yearn_vaults',
            new=MagicMock(),
        ))
        patched_ilk_registry = stack.enter_context(patch(
            'rotkehlchen.api.rest.query_ilk_registry_and_maybe_update_cache',
            new=MagicMock(),
        ))
        patched_aave_v3_assets = stack.enter_context(patch(
            'rotkehlchen.api.rest.update_aave_v3_underlying_assets',
            new=MagicMock(),
        ))
        patched_spark_assets = stack.enter_context(patch(
            'rotkehlchen.api.rest.update_spark_underlying_assets',
            new=MagicMock(),
        ))
        patched_eth_withdrawals_cache = stack.enter_context(patch.object(
            rotkehlchen_api_server.rest_api.rotkehlchen.data.db,
            'delete_dynamic_caches',
            new=MagicMock(),
        ))
        patched_balancer_query = stack.enter_context(patch(
            'rotkehlchen.api.rest.query_balancer_data',
            new=MagicMock(),
        ))
        patched_globaldb_handler = stack.enter_context(patch(
            'rotkehlchen.api.rest.GlobalDBHandler',
            new=MagicMock(),
        ))

        for protocol, patched_obj, expected_calls in (
            (ProtocolsWithCache.CURVE, patched_curve_query, 6),
            (ProtocolsWithCache.CONVEX, patched_convex_query, 1),
            (ProtocolsWithCache.GEARBOX, patched_gearbox_query, 1),
            (ProtocolsWithCache.VELODROME, patched_velodrome_query, 1),
            (ProtocolsWithCache.AERODROME, patched_velodrome_query, 1),
            (ProtocolsWithCache.YEARN, patched_query_yearn_vaults, 1),
            (ProtocolsWithCache.MAKER, patched_ilk_registry, 1),
            (ProtocolsWithCache.AAVE, patched_aave_v3_assets, 1),
            (ProtocolsWithCache.SPARK, patched_spark_assets, 1),
            (ProtocolsWithCache.ETH_WITHDRAWALS, patched_eth_withdrawals_cache, 1),
            (ProtocolsWithCache.ETH_BLOCKS, patched_eth_withdrawals_cache, 1),
            (ProtocolsWithCache.BALANCER_V1, patched_balancer_query, 3),  # supported on 3 chains
            (ProtocolsWithCache.BALANCER_V2, patched_balancer_query, 6),  # supported on 6 chains
<<<<<<< HEAD
            (ProtocolsWithCache.BALANCER_V3, patched_balancer_query, 5),  # supported on 5 chains
            (ProtocolsWithCache.MERKL, patched_merkl_cache, 1),
=======
            (ProtocolsWithCache.MERKL, patched_globaldb_handler, 1),
            (ProtocolsWithCache.BEEFY_FINANCE, patched_globaldb_handler, 1),
>>>>>>> 623d5112
        ):
            patched_obj.reset_mock()
            response = requests.post(api_url_for(
                rotkehlchen_api_server,
                'protocoldatarefreshresource',
            ), json={'cache_protocol': protocol.serialize()})
            assert_proper_response(response)
            assert patched_obj.call_count == expected_calls, f'{protocol} should have been queried {expected_calls} but had {patched_obj.call_count} calls'  # noqa: E501<|MERGE_RESOLUTION|>--- conflicted
+++ resolved
@@ -138,12 +138,9 @@
         'spark',
         'balancer v1',
         'balancer v2',
-<<<<<<< HEAD
         'balancer v3',
-=======
         'merkl',
         'beefy finance',
->>>>>>> 623d5112
     }.issubset(set(result))
 
     with ExitStack() as stack:
@@ -211,13 +208,9 @@
             (ProtocolsWithCache.ETH_BLOCKS, patched_eth_withdrawals_cache, 1),
             (ProtocolsWithCache.BALANCER_V1, patched_balancer_query, 3),  # supported on 3 chains
             (ProtocolsWithCache.BALANCER_V2, patched_balancer_query, 6),  # supported on 6 chains
-<<<<<<< HEAD
             (ProtocolsWithCache.BALANCER_V3, patched_balancer_query, 5),  # supported on 5 chains
-            (ProtocolsWithCache.MERKL, patched_merkl_cache, 1),
-=======
             (ProtocolsWithCache.MERKL, patched_globaldb_handler, 1),
             (ProtocolsWithCache.BEEFY_FINANCE, patched_globaldb_handler, 1),
->>>>>>> 623d5112
         ):
             patched_obj.reset_mock()
             response = requests.post(api_url_for(
