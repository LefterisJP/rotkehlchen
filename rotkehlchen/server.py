import importlib.metadata
import logging
import os
import signal
import sqlite3

import gevent
import rsqlite

from rotkehlchen.api.server import APIServer, RestAPI
from rotkehlchen.args import app_args
from rotkehlchen.db.misc import get_sqlcipher_version_string
from rotkehlchen.logging import TRACE, RotkehlchenLogsAdapter, add_logging_level, configure_logging
from rotkehlchen.rotkehlchen import Rotkehlchen

logger = logging.getLogger(__name__)
log = RotkehlchenLogsAdapter(logger)


class RotkehlchenServer:
    def __init__(self) -> None:
        """Initializes the backend server
        May raise:
        - SystemPermissionError due to the given args containing a datadir
        that does not have the correct permissions
        """
        arg_parser = app_args(
            prog='rotki',
            description=(
                'rotki, the portfolio tracker and accounting tool that respects your privacy'
            ),
        )
        self.args = arg_parser.parse_args()
        add_logging_level('TRACE', TRACE)
        configure_logging(self.args)
        self.rotkehlchen = Rotkehlchen(self.args)
        self.stop_event = gevent.event.Event()
        if ',' in self.args.api_cors:
            domain_list = [str(domain) for domain in self.args.api_cors.split(',')]
        else:
            domain_list = [str(self.args.api_cors)]
        self.api_server = APIServer(
            rest_api=RestAPI(rotkehlchen=self.rotkehlchen),
            ws_notifier=self.rotkehlchen.rotki_notifier,
            cors_domain_list=domain_list,
        )

    def shutdown(self) -> None:
        log.debug('Shutdown initiated')
        self.api_server.stop()
        self.stop_event.set()

    def main(self) -> None:
        # log version of some special dependencies
<<<<<<< HEAD
        log.info(f'sqlite version: {sqlite3.sqlite_version}')
=======
        log.info(f'sqlite version: {rsqlite.sqlite_version}')
>>>>>>> 2bfa798d
        log.info(f'gevent version: {gevent.__version__}')
        log.info(f'rotki-pysqlcipher version: {importlib.metadata.version("rotki-pysqlcipher3")}')
        log.info(f'SQLCipher version: {get_sqlcipher_version_string()}')
        # disable printing hub exceptions in stderr. With using the hub to do various
        # tasks that should raise exceptions and have them handled outside the hub
        # printing them in stdout is now too much spam (and would worry users too)
        hub = gevent.hub.get_hub()
        hub.exception_stream = None
        # we don't use threadpool much so go to 2 instead of default 10
        hub.threadpool_size = 2
        hub.threadpool.maxsize = 2
        if os.name != 'nt':
            gevent.hub.signal(signal.SIGQUIT, self.shutdown)
            gevent.hub.signal(signal.SIGTERM, self.shutdown)
        else:
            # Handle the windows control signal as stated here: https://pyinstaller.org/en/stable/feature-notes.html#signal-handling-in-console-windows-applications-and-onefile-application-cleanup  # noqa: E501
            # This logic handles the signal sent from the bootloader equivalent to sigterm in
            # addition to the signals sent by windows's taskkill.
            # Research documented in https://github.com/yabirgb/rotki-python-research
            import win32api  # pylint: disable=import-outside-toplevel  # isort:skip
            win32api.SetConsoleCtrlHandler(self.shutdown, True)

        gevent.hub.signal(signal.SIGINT, self.shutdown)
        # The api server's RestAPI starts rotki main loop
        self.api_server.start(
            host=self.args.api_host,
            rest_port=self.args.rest_api_port,
        )
        self.stop_event.wait()<|MERGE_RESOLUTION|>--- conflicted
+++ resolved
@@ -2,7 +2,6 @@
 import logging
 import os
 import signal
-import sqlite3
 
 import gevent
 import rsqlite
@@ -52,11 +51,7 @@
 
     def main(self) -> None:
         # log version of some special dependencies
-<<<<<<< HEAD
-        log.info(f'sqlite version: {sqlite3.sqlite_version}')
-=======
         log.info(f'sqlite version: {rsqlite.sqlite_version}')
->>>>>>> 2bfa798d
         log.info(f'gevent version: {gevent.__version__}')
         log.info(f'rotki-pysqlcipher version: {importlib.metadata.version("rotki-pysqlcipher3")}')
         log.info(f'SQLCipher version: {get_sqlcipher_version_string()}')
