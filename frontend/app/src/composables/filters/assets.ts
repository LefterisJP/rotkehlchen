<<<<<<< HEAD
=======
import { z } from 'zod';
import { useSupportedChains } from '@/composables/info/chains';
import { arrayify } from '@/utils/array';
import type { MatchedKeyword, SearchMatcher } from '@/types/filtering';
>>>>>>> 11452d49
import type { FilterSchema } from '@/composables/use-pagination-filter/types';
import type { MatchedKeyword, SearchMatcher } from '@/types/filtering';
import { useSupportedChains } from '@/composables/info/chains';
import { isValidEthAddress } from '@rotki/common';
import { z } from 'zod';

enum AssetFilterKeys {
  IDENTIFIER = 'identifier',
  SYMBOL = 'symbol',
  NAME = 'name',
  EVM_CHAIN = 'chain',
  ADDRESS = 'address',
}

enum AssetFilterValueKeys {
  IDENTIFIER = 'identifiers',
  SYMBOL = 'symbol',
  NAME = 'name',
  EVM_CHAIN = 'evmChain',
  ADDRESS = 'address',
}

export type Matcher = SearchMatcher<AssetFilterKeys, AssetFilterValueKeys>;

export type Filters = MatchedKeyword<AssetFilterValueKeys>;

export function useAssetFilter(): FilterSchema<Filters, Matcher> {
  const filters = ref<Filters>({});

  const { allEvmChains } = useSupportedChains();
  const { t } = useI18n();

  const matchers = computed<Matcher[]>(() => [
    {
      description: t('assets.filter.identifier'),
      hint: t('assets.filter.identifier_hint'),
      key: AssetFilterKeys.IDENTIFIER,
      keyValue: AssetFilterValueKeys.IDENTIFIER,
      multiple: true,
      string: true,
      suggestions: (): string[] => [],
      validate: (address: string): boolean => isEvmIdentifier(address),
    },
    {
      description: t('assets.filter.symbol'),
      hint: t('assets.filter.symbol_hint'),
      key: AssetFilterKeys.SYMBOL,
      keyValue: AssetFilterValueKeys.SYMBOL,
      string: true,
      suggestions: (): string[] => [],
      validate: (): true => true,
    },
    {
      description: t('assets.filter.name'),
      hint: t('assets.filter.name_hint'),
      key: AssetFilterKeys.NAME,
      keyValue: AssetFilterValueKeys.NAME,
      string: true,
      suggestions: (): string[] => [],
      validate: (): true => true,
    },
    {
      description: t('assets.filter.chain'),
      key: AssetFilterKeys.EVM_CHAIN,
      keyValue: AssetFilterValueKeys.EVM_CHAIN,
      string: true,
      suggestions: (): string[] => get(allEvmChains).map(x => x.name),
      validate: (chain: string): boolean => !!chain,
    },
    {
      description: t('assets.filter.address'),
      hint: t('assets.filter.address_hint'),
      key: AssetFilterKeys.ADDRESS,
      keyValue: AssetFilterValueKeys.ADDRESS,
      string: true,
      suggestions: (): string[] => [],
      validate: (address: string): boolean => isValidEthAddress(address),
    },
  ]);

  const OptionalString = z.string().optional();
  const OptionalMultipleString = z
    .array(z.string())
    .or(z.string())
    .transform(arrayify)
    .optional();

  const RouteFilterSchema = z.object({
    [AssetFilterValueKeys.ADDRESS]: OptionalString,
    [AssetFilterValueKeys.EVM_CHAIN]: OptionalString,
    [AssetFilterValueKeys.IDENTIFIER]: OptionalMultipleString,
    [AssetFilterValueKeys.NAME]: OptionalString,
    [AssetFilterValueKeys.SYMBOL]: OptionalString,
  });

  return {
    filters,
    matchers,
    RouteFilterSchema,
  };
}<|MERGE_RESOLUTION|>--- conflicted
+++ resolved
@@ -1,14 +1,8 @@
-<<<<<<< HEAD
-=======
-import { z } from 'zod';
-import { useSupportedChains } from '@/composables/info/chains';
-import { arrayify } from '@/utils/array';
-import type { MatchedKeyword, SearchMatcher } from '@/types/filtering';
->>>>>>> 11452d49
 import type { FilterSchema } from '@/composables/use-pagination-filter/types';
 import type { MatchedKeyword, SearchMatcher } from '@/types/filtering';
 import { useSupportedChains } from '@/composables/info/chains';
-import { isValidEthAddress } from '@rotki/common';
+import { arrayify } from '@/utils/array';
+import { isEvmIdentifier, isValidEthAddress } from '@rotki/common';
 import { z } from 'zod';
 
 enum AssetFilterKeys {
