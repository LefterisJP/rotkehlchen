<script setup lang="ts">
import type { StandaloneEventData } from '@/modules/history/management/forms/form-types';
import type { EthBlockEvent, NewEthBlockEventPayload } from '@/types/history/events/schemas';
import AmountInput from '@/components/inputs/AmountInput.vue';
import AutoCompleteWithSearchSync from '@/components/inputs/AutoCompleteWithSearchSync.vue';
import { useFormStateWatcher } from '@/composables/form';
import { useEditModeStateTracker } from '@/composables/history/events/edit-mode-state';
import { useHistoryEventsForm } from '@/composables/history/events/form';
import { useAccountAddresses } from '@/modules/balances/blockchain/use-account-addresses';
import HistoryEventAssetPriceForm from '@/modules/history/management/forms/HistoryEventAssetPriceForm.vue';
import { useEventFormValidation } from '@/modules/history/management/forms/use-event-form-validation';
import { bigNumberifyFromRef } from '@/utils/bignumbers';
import { toMessages } from '@/utils/validation';
import { Blockchain, HistoryEventEntryType, Zero } from '@rotki/common';
import useVuelidate from '@vuelidate/core';
import dayjs from 'dayjs';
import { isEmpty } from 'es-toolkit/compat';

interface EthBlockEventFormProps {
  data: StandaloneEventData<EthBlockEvent>;
}

const stateUpdated = defineModel<boolean>('stateUpdated', { default: false, required: false });
const props = defineProps<EthBlockEventFormProps>();

const { t } = useI18n({ useScope: 'global' });

const { data } = toRefs(props);

const assetPriceForm = useTemplateRef<InstanceType<typeof HistoryEventAssetPriceForm>>('assetPriceForm');

const eventIdentifier = ref<string>('');
const timestamp = ref<number>(0);
const amount = ref<string>('');
const blockNumber = ref<string>('');
const validatorIndex = ref<string>('');
const feeRecipient = ref<string>('');
const isMevReward = ref<boolean>(false);

const errorMessages = ref<Record<string, string[]>>({});

const { createCommonRules } = useEventFormValidation();
const commonRules = createCommonRules();

const rules = {
  amount: commonRules.createRequiredAmountRule(),
  blockNumber: commonRules.createRequiredBlockNumberRule(),
  eventIdentifier: commonRules.createRequiredEventIdentifierRule(() => get(data).type === 'edit'),
  feeRecipient: commonRules.createRequiredValidFeeRecipientRule(),
  timestamp: commonRules.createExternalValidationRule(),
  validatorIndex: commonRules.createRequiredValidatorIndexRule(),
};

const numericAmount = bigNumberifyFromRef(amount);

const { saveHistoryEventHandler } = useHistoryEventsForm();
const { captureEditModeStateFromRefs, shouldSkipSaveFromRefs } = useEditModeStateTracker();

const states = {
  amount,
  blockNumber,
  eventIdentifier,
  feeRecipient,
<<<<<<< HEAD
  timestamp,
=======
  isMevReward,
  timestamp: datetime,
>>>>>>> e71ffebf
  validatorIndex,
};

const v$ = useVuelidate(
  rules,
  states,
  {
    $autoDirty: true,
    $externalResults: errorMessages,
  },
);
useFormStateWatcher(states, stateUpdated);

function reset() {
  set(eventIdentifier, null);
  set(timestamp, dayjs().valueOf());
  set(amount, '0');
  set(blockNumber, '');
  set(validatorIndex, '');
  set(feeRecipient, '');
  set(isMevReward, false);
  set(errorMessages, {});

  get(assetPriceForm)?.reset();
}

function applyEditableData(entry: EthBlockEvent) {
  set(eventIdentifier, entry.eventIdentifier);
  set(timestamp, entry.timestamp);
  set(amount, entry.amount.toFixed());
  set(blockNumber, entry.blockNumber.toString());
  set(validatorIndex, entry.validatorIndex.toString());
  set(feeRecipient, entry.locationLabel);
  set(isMevReward, entry.eventSubtype === 'mev reward');

  // Capture state snapshot for edit mode comparison
  captureEditModeStateFromRefs(states);
}

function applyGroupHeaderData(entry: EthBlockEvent) {
  set(eventIdentifier, entry.eventIdentifier);
  set(feeRecipient, entry.locationLabel ?? '');
  set(blockNumber, entry.blockNumber.toString());
  set(validatorIndex, entry.validatorIndex.toString());
  set(timestamp, entry.timestamp);
}

watch(errorMessages, (errors) => {
  if (!isEmpty(errors))
    get(v$).$validate();
});

async function save(): Promise<boolean> {
  if (!(await get(v$).$validate())) {
    return false;
  }

<<<<<<< HEAD
=======
  const eventData = get(data);
  const editable = eventData.type === 'edit' ? eventData.event : undefined;

  const timestamp = convertToTimestamp(get(datetime), DateFormat.DateMonthYearHourMinuteSecond, true);

>>>>>>> e71ffebf
  const payload: NewEthBlockEventPayload = {
    amount: get(numericAmount).isNaN() ? Zero : get(numericAmount),
    blockNumber: parseInt(get(blockNumber)),
    entryType: HistoryEventEntryType.ETH_BLOCK_EVENT,
    eventIdentifier: get(eventIdentifier),
    feeRecipient: get(feeRecipient),
    isMevReward: get(isMevReward),
    timestamp: get(timestamp),
    validatorIndex: parseInt(get(validatorIndex)),
  };

  return await saveHistoryEventHandler(
    editable ? { ...payload, identifier: editable.identifier } : payload,
    assetPriceForm,
    errorMessages,
    reset,
    shouldSkipSaveFromRefs(!!editable, states),
  );
}

function checkPropsData() {
  const formData = get(data);
  if (formData.type === 'edit') {
    applyEditableData(formData.event);
    return;
  }
  if (formData.type === 'group-add') {
    applyGroupHeaderData(formData.group);
    return;
  }
  reset();
}

watch(data, checkPropsData);
onMounted(() => {
  checkPropsData();
});

const { getAddresses } = useAccountAddresses();

const feeRecipientSuggestions = computed(() => getAddresses(Blockchain.ETH));

defineExpose({
  save,
});
</script>

<template>
  <div>
    <div class="grid md:grid-cols-4 gap-4 mb-4">
      <RuiDateTimePicker
        v-model="timestamp"
        class="md:col-span-2"
        :label="t('common.datetime')"
        persistent-hint
        max-date="now"
        color="primary"
        variant="outlined"
        accuracy="millisecond"
        data-cy="datetime"
        :hint="t('transactions.events.form.datetime.hint')"
        :error-messages="toMessages(v$.timestamp)"
        @blur="v$.timestamp.$touch()"
      />
      <AmountInput
        v-model="blockNumber"
        variant="outlined"
        integer
        data-cy="blockNumber"
        :label="t('transactions.events.form.block_number.label')"
        :error-messages="toMessages(v$.blockNumber)"
        @blur="v$.blockNumber.$touch()"
      />
      <AmountInput
        v-model="validatorIndex"
        variant="outlined"
        integer
        data-cy="validatorIndex"
        :label="t('transactions.events.form.validator_index.label')"
        :error-messages="toMessages(v$.validatorIndex)"
        @blur="v$.validatorIndex.$touch()"
      />
    </div>

    <RuiDivider class="mb-6 mt-2" />

    <HistoryEventAssetPriceForm
      ref="assetPriceForm"
      v-model:amount="amount"
      asset="ETH"
      :v$="v$"
      :timestamp="timestamp"
      location="ethereum"
      disable-asset
    />

    <RuiDivider class="mb-6" />

    <AutoCompleteWithSearchSync
      v-model="feeRecipient"
      :items="feeRecipientSuggestions"
      data-cy="feeRecipient"
      :label="t('transactions.events.form.fee_recipient.label')"
      :error-messages="toMessages(v$.feeRecipient)"
      auto-select-first
      @blur="v$.feeRecipient.$touch()"
    />

    <RuiCheckbox
      v-model="isMevReward"
      color="primary"
      data-cy="isMevReward"
    >
      {{ t('transactions.events.form.is_mev_reward.label') }}
    </RuiCheckbox>

    <RuiDivider class="mb-2" />

    <RuiAccordions>
      <RuiAccordion
        data-cy="eth-block-event-form__advance"
        header-class="py-4"
        eager
      >
        <template #header>
          {{ t('transactions.events.form.advanced') }}
        </template>
        <div class="py-2">
          <RuiTextField
            v-model="eventIdentifier"
            variant="outlined"
            color="primary"
            data-cy="eventIdentifier"
            :label="t('transactions.events.form.event_identifier.label')"
            :error-messages="toMessages(v$.eventIdentifier)"
            @blur="v$.eventIdentifier.$touch()"
          />
        </div>
      </RuiAccordion>
    </RuiAccordions>
  </div>
</template><|MERGE_RESOLUTION|>--- conflicted
+++ resolved
@@ -61,12 +61,8 @@
   blockNumber,
   eventIdentifier,
   feeRecipient,
-<<<<<<< HEAD
+  isMevReward,
   timestamp,
-=======
-  isMevReward,
-  timestamp: datetime,
->>>>>>> e71ffebf
   validatorIndex,
 };
 
@@ -124,14 +120,9 @@
     return false;
   }
 
-<<<<<<< HEAD
-=======
   const eventData = get(data);
   const editable = eventData.type === 'edit' ? eventData.event : undefined;
 
-  const timestamp = convertToTimestamp(get(datetime), DateFormat.DateMonthYearHourMinuteSecond, true);
-
->>>>>>> e71ffebf
   const payload: NewEthBlockEventPayload = {
     amount: get(numericAmount).isNaN() ? Zero : get(numericAmount),
     blockNumber: parseInt(get(blockNumber)),
