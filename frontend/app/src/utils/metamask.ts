import type { EIP1193Provider, EIP6963AnnounceProviderEvent } from '@/types';

export function isMetaMaskSupported(): boolean {
  return (!!window.interop || (window.ethereum && window.ethereum.isMetaMask)) ?? false;
}

function getMetamaskProviderWithTimeout(timeout = 2000): Promise<EIP1193Provider | undefined> {
  return new Promise((resolve) => {
    let provider;

    const handleProviderAnnouncement = (event: EIP6963AnnounceProviderEvent) => {
      if (event.detail.info.rdns === 'io.metamask') {
        provider = event.detail.provider;
        cleanup();
        resolve(provider);
      }
    };

    const cleanup = () => {
      window.removeEventListener('eip6963:announceProvider', handleProviderAnnouncement);
    };

    window.addEventListener('eip6963:announceProvider', handleProviderAnnouncement);
    window.dispatchEvent(new Event('eip6963:requestProvider'));

    setTimeout(() => {
      cleanup();
      resolve(undefined);
    }, timeout);
  });
}

export async function getMetamaskAddresses(): Promise<string[]> {
  assert(window.ethereum);
  assert(window.ethereum.isMetaMask);

  const provider = await getMetamaskProviderWithTimeout();
  assert(provider);

  const permissions = await provider.request({
    method: 'wallet_requestPermissions',
    params: [
      {
        eth_accounts: {},
      },
    ],
  });

<<<<<<< HEAD
  const accountPermission = permissions.find(permission => permission.parentCapability === 'eth_accounts');
=======
  const accountPermission = permissions.find(
    permission => typeof permission !== 'string' && permission.parentCapability === 'eth_accounts',
  );
>>>>>>> f2a4f1eb

  assert(accountPermission);

  const requestedAddresses = await provider.request({
    method: 'eth_requestAccounts',
    params: [],
  });

  const addresses: string[] = [];
  requestedAddresses.forEach((item) => {
    if (typeof item === 'string')
      addresses.push(item);
  });

  assert(addresses);
  return addresses;
}<|MERGE_RESOLUTION|>--- conflicted
+++ resolved
@@ -1,7 +1,10 @@
 import type { EIP1193Provider, EIP6963AnnounceProviderEvent } from '@/types';
 
 export function isMetaMaskSupported(): boolean {
-  return (!!window.interop || (window.ethereum && window.ethereum.isMetaMask)) ?? false;
+  return (
+    (!!window.interop || (window.ethereum && window.ethereum.isMetaMask))
+    ?? false
+  );
 }
 
 function getMetamaskProviderWithTimeout(timeout = 2000): Promise<EIP1193Provider | undefined> {
@@ -46,13 +49,9 @@
     ],
   });
 
-<<<<<<< HEAD
-  const accountPermission = permissions.find(permission => permission.parentCapability === 'eth_accounts');
-=======
   const accountPermission = permissions.find(
     permission => typeof permission !== 'string' && permission.parentCapability === 'eth_accounts',
   );
->>>>>>> f2a4f1eb
 
   assert(accountPermission);
 
