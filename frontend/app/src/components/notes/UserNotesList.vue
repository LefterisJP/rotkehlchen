<script setup lang="ts">
import Fragment from '@/components/helper/Fragment';
import UserNotesFormDialog from '@/components/notes/UserNotesFormDialog.vue';
import type { Collection } from '@/types/collection';
import type { UserNote, UserNotesRequestPayload } from '@/types/notes';

const props = withDefaults(defineProps<{ location?: string }>(), {
  location: '',
});

function getDefaultForm() {
  return {
    title: '',
    content: '',
    isPinned: false,
    location: '',
  };
}

const { location } = toRefs(props);
const wrapper = ref<any>(null);

const animateDelete = ref<boolean>(false);
const showDeleteConfirmation = ref<boolean>(false);
const idToDelete = ref<number | null>(null);
const form = ref<Partial<UserNote>>(getDefaultForm());
const editMode = ref<boolean>(false);
const loading = ref<boolean>(false);
const search = ref<string>('');
const titleSubstring = ref<string>('');

const { fetchUserNotes, updateUserNote, addUserNote, deleteUserNote } = useUserNotesApi();

const extraParams = computed(() => ({
  location: get(location),
  titleSubstring: get(titleSubstring),
}));

const {
  state: notes,
  fetchData,
<<<<<<< HEAD
  setPage,
  pagination,
=======
  options,
  setOptions,
>>>>>>> 8e72f248
} = usePaginationFilters<
  UserNote,
  UserNotesRequestPayload,
  UserNote,
  Collection<UserNote>
>(null, false, useEmptyFilter, fetchUserNotes, {
  defaultSortBy: {
    key: ['isPinned', 'lastUpdateTimestamp'],
    ascending: [false, false],
  },
  extraParams,
});

const { t } = useI18n();

async function fetchNotes(loadingIndicator = false) {
  if (loadingIndicator)
    set(loading, true);

  await fetchData();
  set(loading, false);
}

const { limit: itemsPerPage, found, total } = getCollectionData<UserNote>(notes);

const { showUpgradeRow } = setupEntryLimit(itemsPerPage, found, total);

<<<<<<< HEAD
=======
const page: Ref<number> = ref(1);
const nextPageDisabled: Ref<boolean> = ref(true);

const LIMIT = 10;
watch(page, (page) => {
  setOptions({
    ...get(options),
    page: 1,
    itemsPerPage: LIMIT * page,
  });
});

>>>>>>> 8e72f248
async function togglePin(note: UserNote) {
  const payload = {
    ...note,
    isPinned: !note.isPinned,
  };

  await callUpdateNote(payload);
}

const { closeDialog, setOpenDialog, setSubmitFunc } = useUserNotesForm();

function resetForm() {
  set(editMode, false);
  set(form, getDefaultForm());
  closeDialog();
}

function addNote() {
  resetForm();
  setOpenDialog(true);
}

function editNote(note: UserNote) {
  set(editMode, true);
  set(form, { ...note });
  setOpenDialog(true);
}

async function callUpdateNote(payload: Partial<UserNote>) {
  await updateUserNote(payload);
  await fetchNotes();
}

async function save() {
  try {
    if (get(editMode)) {
      await callUpdateNote(get(form));
    }
    else {
      await addUserNote({ ...get(form), location: get(location) });
      await fetchNotes();
    }
    resetForm();
  }
  catch (error) {
    logger.error(error);
  }
}
setSubmitFunc(save);

function deleteNote(identifier: number) {
  set(showDeleteConfirmation, true);
  set(idToDelete, identifier);
}

function clearDeleteDialog() {
  set(showDeleteConfirmation, false);
  set(idToDelete, null);
  set(animateDelete, false);
}

function confirmDelete() {
  const id = get(idToDelete);
  if (id === null)
    return;

  set(animateDelete, true);
  setTimeout(async () => {
    await deleteUserNote(id);
    clearDeleteDialog();
    await fetchNotes();
  }, 200);
}

const premium = usePremium();
const { logged } = storeToRefs(useSessionAuthStore());

watch([premium], async () => {
  if (get(logged))
    await fetchNotes();
});

debouncedWatch(
  search,
  (search) => {
    set(titleSubstring, search);
  },
  { debounce: 400 },
);

onMounted(async () => {
  await fetchNotes(true);
});

const { arrivedState } = useScroll(wrapper);

watch(notes, (notes) => {
  set(nextPageDisabled, notes.data.length >= notes.found);
});

const bottom: Ref<boolean> = ref(false);
watch(arrivedState, (arrived) => {
  set(bottom, arrived.bottom && get(notes).data.length > 0);
});

const shouldIncreasePage = logicAnd(bottom, logicNot(nextPageDisabled));
watch(shouldIncreasePage, (increasePage) => {
  if (increasePage)
    set(page, get(page) + 1);
});
</script>

<template>
  <Fragment>
    <div class="p-4 flex items-center gap-3">
      <RuiTextField
        v-model="search"
        variant="outlined"
        color="primary"
        dense
        class="flex-1"
        prepend-icon="search-line"
        :label="t('notes_menu.search')"
        clearable
        hide-details
      />

      <RuiButton
        color="primary"
        class="py-2"
        :disabled="showUpgradeRow"
        @click="addNote()"
      >
        <template #prepend>
          <RuiIcon name="add-line" />
        </template>
      </RuiButton>
    </div>

    <div
      v-if="loading"
      class="note__wrapper flex flex-col gap-3 px-4 pb-4"
    >
      <RuiCard
        v-for="n in 10"
        :key="n"
        class="[&>div]:flex [&>div]:flex-col"
      >
        <RuiSkeletonLoader class="w-20 mb-3" />
        <RuiSkeletonLoader class="w-24 mb-6" />
        <RuiSkeletonLoader class="w-16 self-end" />
      </RuiCard>
    </div>

    <div
      v-else
      ref="wrapper"
      class="px-4 pb-4 note__wrapper"
    >
      <CollectionHandler :collection="notes">
        <template #default="{ data, limit }">
          <RuiAlert
            v-if="showUpgradeRow"
            type="warning"
            class="mb-4"
          >
            <i18n path="notes_menu.limit_warning">
              <template #limit>
                {{ limit }}
              </template>
              <template #link>
                <ExternalLink
                  :text="t('upgrade_row.rotki_premium')"
                  color="warning"
                  premium
                />
              </template>
            </i18n>
          </RuiAlert>

          <div v-if="data.length > 0">
<<<<<<< HEAD
            <RuiCard
              no-padding
              class="mb-4 px-2"
            >
              <RuiTablePagination
                v-model="pagination"
                dense
              />
            </RuiCard>
=======
>>>>>>> 8e72f248
            <div class="flex flex-col gap-3">
              <template v-for="note in data">
                <RuiCard
                  :key="note.identifier"
                  dense
                  class="note__item"
                  :class="{
                    'note__item--deleting':
                      animateDelete && idToDelete === note.identifier,
                  }"
                >
                  <div class="flex justify-between items-center">
                    <div class="font-bold note__title">
                      {{ note.title }}
                    </div>
                    <RuiButton
                      class="!p-2"
                      variant="text"
                      icon
                      @click="togglePin(note)"
                    >
                      <RuiIcon
                        v-if="note.isPinned"
                        color="primary"
                        size="20"
                        name="pushpin-fill"
                      />
                      <RuiIcon
                        v-else
                        size="20"
                        name="unpin-line"
                      />
                    </RuiButton>
                  </div>

                  <div class="text-rui-text-secondary note__content">
                    {{ note.content }}
                  </div>

                  <div
                    v-if="showDeleteConfirmation && idToDelete === note.identifier"
                    class="flex justify-between items-center pt-2"
                  >
                    <div class="note__content font-italic flex-1">
                      {{ t('notes_menu.delete_confirmation') }}
                    </div>
                    <RuiButton
                      variant="text"
                      icon
                      size="sm"
                      color="error"
                      @click="clearDeleteDialog()"
                    >
                      <RuiIcon
                        size="16"
                        color="error"
                        name="close-line"
                      />
                    </RuiButton>

                    <RuiButton
                      variant="text"
                      icon
                      size="sm"
                      @click="confirmDelete()"
                    >
                      <RuiIcon
                        size="16"
                        color="success"
                        name="check-line"
                      />
                    </RuiButton>
                  </div>
                  <div
                    v-else
                    class="flex justify-between items-center pt-2"
                  >
                    <i18n
                      path="notes_menu.last_updated"
                      class="note__datetime text-rui-text-secondary font-italic flex-1"
                    >
                      <template #datetime>
                        <DateDisplay :timestamp="note.lastUpdateTimestamp" />
                      </template>
                    </i18n>
                    <RuiButton
                      variant="text"
                      icon
                      size="sm"
                      @click="editNote(note)"
                    >
                      <RuiIcon
                        size="16"
                        name="pencil-line"
                      />
                    </RuiButton>

                    <RuiButton
                      variant="text"
                      icon
                      size="sm"
                      @click="deleteNote(note.identifier)"
                    >
                      <RuiIcon
                        size="16"
                        name="delete-bin-line"
                      />
                    </RuiButton>
                  </div>
                </RuiCard>
              </template>
            </div>
          </div>

          <div
            v-else
            class="note__empty text-rui-text"
          >
            {{ t('notes_menu.empty_notes') }}
          </div>
        </template>
      </CollectionHandler>
    </div>

    <UserNotesFormDialog
      v-model="form"
      :edit-mode="editMode"
      @reset="resetForm()"
    />
  </Fragment>
</template>

<style lang="scss" scoped>
.note {
  &__wrapper {
    max-height: calc(100% - 120px);
    overflow: auto;
  }

  &__title {
    overflow: hidden;
    white-space: nowrap;
    text-overflow: ellipsis;
    flex: 1;
  }

  &__content {
    white-space: pre-line;
    font-size: 0.85rem;
  }

  &__datetime {
    font-size: 0.85rem;
    opacity: 0;
    transition: 0.2s all;
  }

  &__item {
    transition: 0.2s all;
    overflow: hidden;
    transform-origin: 0 0;

    &:hover {
      .note {
        &__datetime {
          opacity: 1;
        }
      }
    }

    &--deleting {
      transform: scaleY(0);
      opacity: 0;
    }
  }

  &__empty {
    font-size: 1.5rem;
    font-weight: 300;
    margin-top: 2rem;
    text-align: center;
  }
}
</style><|MERGE_RESOLUTION|>--- conflicted
+++ resolved
@@ -39,13 +39,8 @@
 const {
   state: notes,
   fetchData,
-<<<<<<< HEAD
-  setPage,
-  pagination,
-=======
   options,
   setOptions,
->>>>>>> 8e72f248
 } = usePaginationFilters<
   UserNote,
   UserNotesRequestPayload,
@@ -73,8 +68,6 @@
 
 const { showUpgradeRow } = setupEntryLimit(itemsPerPage, found, total);
 
-<<<<<<< HEAD
-=======
 const page: Ref<number> = ref(1);
 const nextPageDisabled: Ref<boolean> = ref(true);
 
@@ -87,7 +80,6 @@
   });
 });
 
->>>>>>> 8e72f248
 async function togglePin(note: UserNote) {
   const payload = {
     ...note,
@@ -269,18 +261,6 @@
           </RuiAlert>
 
           <div v-if="data.length > 0">
-<<<<<<< HEAD
-            <RuiCard
-              no-padding
-              class="mb-4 px-2"
-            >
-              <RuiTablePagination
-                v-model="pagination"
-                dense
-              />
-            </RuiCard>
-=======
->>>>>>> 8e72f248
             <div class="flex flex-col gap-3">
               <template v-for="note in data">
                 <RuiCard
