<script setup lang="ts">
<<<<<<< HEAD
import { useInterop } from '@/composables/electron-interop';
import { api } from '@/services/rotkehlchen-api';
import { useMainStore } from '@/store/main';
=======
import { LogLevel } from '@shared/log-level';
import { api } from '@/services/rotkehlchen-api';
import { useMainStore } from '@/store/main';
import { useInterop } from '@/composables/electron-interop';
import { useBackendManagement } from '@/composables/backend';

const restarting = ref(false);
>>>>>>> 1612016a

const { t } = useI18n();

const { connect } = useMainStore();
const { restartBackend, saveOptions } = useBackendManagement();
const interop = useInterop();

const defaultBackend = api.defaultBackend;

async function retry(enableDebug = false) {
  if (enableDebug) {
    set(restarting, true);
    await saveOptions({ loglevel: LogLevel.DEBUG });
    await restartBackend();
    set(restarting, false);
  }
  connect(api.serverUrl);
}
const toDefault = () => connect();
const terminate = () => interop.closeApp();
</script>

<template>
  <RuiCard
    variant="flat"
    class="max-w-[27.5rem] mx-auto !bg-transparent"
  >
    <template #header>
      {{ t('connection_failure.title') }}
    </template>
    <div class="text-rui-text-secondary">
      {{ t('connection_failure.message') }}
    </div>
    <template #footer>
      <RuiButton
        v-if="!defaultBackend"
        variant="text"
        @click="toDefault()"
      >
        {{ t('connection_failure.default') }}
      </RuiButton>
      <RuiButton
        variant="text"
        @click="terminate()"
      >
        {{ t('common.actions.terminate') }}
      </RuiButton>
      <RuiButton
        class="ml-4"
        variant="text"
        :loading="restarting"
        @click="retry(true)"
      >
        {{ t('connection_failure.retry_with_debug') }}
      </RuiButton>
      <RuiButton
        class="ml-4"
        color="primary"
        @click="retry()"
      >
        {{ t('connection_failure.retry') }}
      </RuiButton>
    </template>
  </RuiCard>
</template><|MERGE_RESOLUTION|>--- conflicted
+++ resolved
@@ -1,17 +1,11 @@
 <script setup lang="ts">
-<<<<<<< HEAD
+import { useBackendManagement } from '@/composables/backend';
 import { useInterop } from '@/composables/electron-interop';
 import { api } from '@/services/rotkehlchen-api';
 import { useMainStore } from '@/store/main';
-=======
 import { LogLevel } from '@shared/log-level';
-import { api } from '@/services/rotkehlchen-api';
-import { useMainStore } from '@/store/main';
-import { useInterop } from '@/composables/electron-interop';
-import { useBackendManagement } from '@/composables/backend';
 
 const restarting = ref(false);
->>>>>>> 1612016a
 
 const { t } = useI18n();
 
