--- conflicted
+++ resolved
@@ -24,13 +24,8 @@
         class-name="graph-period"
         :on-menu="on"
       >
-<<<<<<< HEAD
-        <VIcon>mdi-dots-vertical</VIcon>
+        <VIcon>mdi-cog</VIcon>
       </MenuTooltipButton>
-=======
-        <v-icon>mdi-cog</v-icon>
-      </menu-tooltip-button>
->>>>>>> f443807a
     </template>
 
     <Card>
